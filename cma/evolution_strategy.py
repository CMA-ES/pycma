"""CMA-ES (evolution strategy), the main sub-module of `cma` providing
in particular `CMAOptions`, `CMAEvolutionStrategy`, and `fmin`
"""

# TODO (mainly done): remove separable CMA within the code (keep as sampler only)
# TODO (low): implement a (deep enough) copy-constructor for class
#       CMAEvolutionStrategy to repeat the same step in different
#       configurations for online-adaptation of meta parameters
# TODO (complex): reconsider geno-pheno transformation. Can it be a
#       separate module that operates inbetween optimizer and objective?
#       Can we still propagate a repair of solutions to the optimizer?
#       A repair-only internal geno-pheno transformation is less
#       problematic, given the repair is idempotent. In any case, consider
#       passing a repair function in the interface instead.
#       How about gradients (should be fine)?
#       Must be *thoroughly* explored before to switch, in particular the
#       order of application of repair and other transformations, as the
#       internal repair can only operate on the internal representation.
# TODO: split tell into a variable transformation part and the "pure"
#       functionality
#       usecase: es.tell_geno(X, [func(es.pheno(x)) for x in X])
#       genotypic repair is not part of tell_geno
# TODO: self.opts['mindx'] is checked without sigma_vec, which is a little
#       inconcise. Cheap solution: project sigma_vec on smallest eigenvector?
# TODO: class _CMAStopDict implementation looks way too complicated,
#       design generically from scratch?
# TODO: separate display and logging options, those CMAEvolutionStrategy
#       instances don't use themselves (probably all?)
# TODO: check scitools.easyviz and how big the adaptation would be
# TODO: separate initialize==reset_state from __init__
# TODO: keep best ten solutions
# TODO: implement constraints handling
# TODO: eigh(): thorough testing would not hurt
# TODO: (partly done) apply style guide 
# WON'T FIX ANYTIME SOON (done within fmin): implement bipop in a separate 
#       algorithm as meta portfolio algorithm of IPOP and a local restart 
#       option to be implemented
#       in fmin (e.g. option restart_mode in [IPOP, local])
# DONE: extend function unitdoctest, or use unittest?
# DONE: copy_always optional parameter does not make much sense,
#       as one can always copy the input argument first. Similar,
#       copy_if_changed should be keep_arg_unchanged or just copy
# DONE: expand/generalize to dynamically read "signals" from a file
#       see import ConfigParser, DictFromTagsInString,
#       function read_properties, or myproperties.py (to be called after
#       tell()), signals_filename, if given, is parsed in stop()
# DONE: switch to np.loadtxt
#
# typical parameters in scipy.optimize: disp, xtol, ftol, maxiter, maxfun,
#         callback=None
#         maxfev, diag (A sequency of N positive entries that serve as
#                 scale factors for the variables.)
#           full_output -- non-zero to return all optional outputs.
#   If xtol < 0.0, xtol is set to sqrt(machine_precision)
#    'infot -- a dictionary of optional outputs with the keys:
#                      'nfev': the number of function calls...
#
#    see eg fmin_powell
# typical returns
#        x, f, dictionary d
#        (xopt, {fopt, gopt, Hopt, func_calls, grad_calls, warnflag},
#         <allvecs>)
#

# changes:
# 16/10/xx: versatile options are read from signals_filename
#           RecombinationWeights refined and work without numpy
#           new options: recombination_weights, timeout,
#           integer_variable with basic integer handling
#           step size parameters removed from CMAEvolutionStrategy class
#           ComposedFunction class implements function composition
# 16/10/02: copy_always parameter is gone everywhere, use
#           np.array(., copy=True)
# 16/xx/xx: revised doctests with doctest: +ELLIPSIS option, test call(s)
#           moved all test related to test.py, is quite clean now
#           "python -m cma.test" is how it works now
# 16/xx/xx: cleaning up, all kind of larger changes.
# 16/xx/xx: single file cma.py broken into pieces such that cma has now
#           become a package.
# 15/02/xx: (v1.2) sampling from the distribution sampling refactorized
#           in class Sampler which also does the (natural gradient)
#           update. New AdaptiveDecoding class for sigma_vec.
# 15/01/26: bug fix in multiplyC with sep/diagonal option
# 15/01/20: larger condition numbers for C realized by using tf_pheno
#           of GenoPheno attribute gp.
# 15/01/19: injection method, first implementation, short injections
#           and long injections with good fitness need to be addressed yet
# 15/01/xx: _prepare_injection_directions to simplify/centralize injected
#           solutions from mirroring and TPA
# 14/12/26: bug fix in correlation_matrix computation if np.diag is a view
# 14/12/06: meta_parameters now only as annotations in ## comments
# 14/12/03: unified use of base class constructor call, now always
#         super(ThisClass, self).__init__(args_for_base_class_constructor)
# 14/11/29: termination via "stop now" in file cmaes_signals.par
# 14/11/28: bug fix initialization of C took place before setting the
#           seed. Now in some dimensions (e.g. 10) results are (still) not
#           determistic due to np.linalg.eigh, in some dimensions (<9, 12)
#           they seem to be deterministic.
# 14/11/23: bipop option integration, contributed by Petr Baudis
# 14/09/30: initial_elitism option added to fmin
# 14/08/1x: developing fitness wrappers in FFWrappers class
# 14/08/xx: return value of OOOptimizer.optimize changed to self.
#           CMAOptions now need to uniquely match an *initial substring*
#           only (via method corrected_key).
#           Bug fix in CMAEvolutionStrategy.stop: termination conditions
#           are now recomputed iff check and self.countiter > 0.
#           Doc corrected that self.gp.geno _is_ applied to x0
#           Vaste reorganization/modularization/improvements of plotting
# 14/08/01: bug fix to guaranty pos. def. in active CMA
# 14/06/04: gradient of f can now be used with fmin and/or ask
# 14/05/11: global rcParams['font.size'] not permanently changed anymore,
#           a little nicer annotations for the plots
# 14/05/07: added method result_pretty to pretty print optimization result
# 14/05/06: associated show() everywhere with ion() which should solve the
#           blocked terminal problem
# 14/05/05: all instances of "unicode" removed (was incompatible to 3.x)
# 14/05/05: replaced type(x) == y with isinstance(x, y), reorganized the
#           comments before the code starts
# 14/05/xx: change the order of kwargs of OOOptimizer.optimize,
#           remove prepare method in AdaptSigma classes, various changes/cleaning
# 14/03/01: bug fix BoundaryHandlerBase.has_bounds didn't check lower bounds correctly
#           bug fix in BoundPenalty.repair len(bounds[0]) was used instead of len(bounds[1])
#           bug fix in GenoPheno.pheno, where x was not copied when only boundary-repair was applied
# 14/02/27: bug fixed when BoundPenalty was combined with fixed variables.
# 13/xx/xx: step-size adaptation becomes a class derived from CMAAdaptSigmaBase,
#           to make testing different adaptation rules (much) easier
# 12/12/14: separated CMAOptions and arguments to fmin
# 12/10/25: removed useless check_points from fmin interface
# 12/10/17: bug fix printing number of infeasible samples, moved not-in-use methods
#           timesCroot and divCroot to the right class
# 12/10/16 (0.92.00): various changes commit: bug bound[0] -> bounds[0], more_to_write fixed,
#   sigma_vec introduced, restart from elitist, trace normalization, max(mu,popsize/2)
#   is used for weight calculation.
# 12/07/23: (bug:) BoundPenalty.update respects now genotype-phenotype transformation
# 12/07/21: convert value True for noisehandling into 1 making the output compatible
# 12/01/30: class Solution and more old stuff removed r3101
# 12/01/29: class Solution is depreciated, GenoPheno and SolutionDict do the job (v0.91.00, r3100)
# 12/01/06: CMA_eigenmethod option now takes a function (integer still works)
# 11/09/30: flat fitness termination checks also history length
# 11/09/30: elitist option (using method clip_or_fit_solutions)
# 11/09/xx: method clip_or_fit_solutions for check_points option for all sorts of
#           injected or modified solutions and even reliable adaptive encoding
# 11/08/19: fixed: scaling and typical_x type clashes 1 vs array(1) vs ones(dim) vs dim * [1]
# 11/07/25: fixed: fmin wrote first and last line even with verb_log==0
#           fixed: method settableOptionsList, also renamed to versatileOptions
#           default seed depends on time now
# 11/07/xx (0.9.92): added: active CMA, selective mirrored sampling, noise/uncertainty handling
#           fixed: output argument ordering in fmin, print now only used as function
#           removed: parallel option in fmin
# 11/07/01: another try to get rid of the memory leak by replacing self.unrepaired = self[:]
# 11/07/01: major clean-up and reworking of abstract base classes and of the documentation,
#           also the return value of fmin changed and attribute stop is now a method.
# 11/04/22: bug-fix: option fixed_variables in combination with scaling
# 11/04/21: stopdict is not a copy anymore
# 11/04/15: option fixed_variables implemented
# 11/03/23: bug-fix boundary update was computed even without boundaries
# 11/03/12: bug-fix of variable annotation in plots
# 11/02/05: work around a memory leak in numpy
# 11/02/05: plotting routines improved
# 10/10/17: cleaning up, now version 0.9.30
# 10/10/17: bug-fix: return values of fmin now use phenotyp (relevant
#           if input scaling_of_variables is given)
# 08/10/01: option evalparallel introduced,
#           bug-fix for scaling being a vector
# 08/09/26: option CMAseparable becomes CMA_diagonal
# 08/10/18: some names change, test functions go into a class
# 08/10/24: more refactorizing
# 10/03/09: upper bound np.exp(min(1,...)) for step-size control

from __future__ import (absolute_import, division, print_function,
                        )  # unicode_literals, with_statement)
# from builtins import ...
from .utilities.python3for2 import range  # redefine range in Python 2

import sys
import time  # not really essential
import ast  # for literal_eval
try:
    import collections  # not available in Python 2.5
except ImportError:
    pass
import math
import numpy as np
# arange, cos, size, eye, inf, dot, floor, outer, zeros, linalg.eigh,
# sort, argsort, random, ones,...
from numpy import inf, array
# to access the built-in sum fct:  ``__builtins__.sum`` or ``del sum``
# removes the imported sum and recovers the shadowed build-in
try:
    from matplotlib import pyplot
except ImportError:
    print('Could not import matplotlib.pyplot, therefore ``cma.plot()``" +'
          ' etc. is not available')
else:
    pyplot.ion()  # prevents that the execution stops after plotting

from . import interfaces
from . import transformations
from . import optimization_tools as ot
from . import sampler
from .constraints_handler import BoundNone, BoundPenalty, BoundTransform
from .recombination_weights import RecombinationWeights
from .utilities.utils import BlancClass as _BlancClass
from .utilities.utils import rglen  #, global_verbosity
from .utilities.utils import pprint
# from .utilities.math import Mh
from .sigma_adaptation import *

_where = np.nonzero  # to make pypy work, this is how where is used here anyway
del division, print_function, absolute_import  #, unicode_literals, with_statement

# use_archives uses collections
use_archives = sys.version_info[0] >= 3 or sys.version_info[1] >= 6
# use_archives = False  # on False some unit tests fail
"""speed up for very large population size. `use_archives` prevents the
need for an inverse gp-transformation, relies on collections module,
not sure what happens if set to ``False``. """

class MetaParameters(object):
    """collection of many meta parameters.

    Meta parameters are either annotated constants or refer to
    options from `CMAOptions` or are arguments to `fmin` or to the
    `NoiseHandler` class constructor.

    `MetaParameters` take only effect if the source code is modified by
    a meta parameter weaver module searching for ## meta_parameters....
    and modifying the next line.

    Details
    -------
    This code contains a single class instance `meta_parameters`

    Some interfaces rely on parameters being either `int` or
    `float` only. More sophisticated choices are implemented via
    ``choice_value = {1: 'this', 2: 'or that'}[int_param_value]`` here.

    CAVEAT
    ------
    `meta_parameters` should not be used to determine default
    arguments, because these are assigned only once and for all during
    module import.

    """
    def __init__(self):
        """assign settings to be used"""
        self.sigma0 = None  ## [~0.01, ~10]  # no default available

        # learning rates and back-ward time horizons
        self.CMA_cmean = 1.0  ## [~0.1, ~10]  #
        self.c1_multiplier = 1.0  ## [~1e-4, ~20] l
        self.cmu_multiplier = 2.0  ## [~1e-4, ~30] l  # zero means off
        self.CMA_active = 1.0  ## [~1e-4, ~10] l  # 0 means off, was CMA_activefac
        self.cc_multiplier = 1.0  ## [~0.01, ~20] l
        self.cs_multiplier = 1.0 ## [~0.01, ~10] l  # learning rate for cs
        self.CSA_dampfac = 1.0  ## [~0.01, ~10]
        self.CMA_dampsvec_fac = None  ## [~0.01, ~100]  # def=np.Inf or 0.5, not clear whether this is a log parameter
        self.CMA_dampsvec_fade = 0.1  ## [0, ~2]

        # exponents for learning rates
        self.c1_exponent = 2.0  ## [~1.25, 2]
        self.cmu_exponent = 2.0  ## [~1.25, 2]
        self.cact_exponent = 1.5  ## [~1.25, 2]
        self.cc_exponent = 1.0  ## [~0.25, ~1.25]
        self.cs_exponent = 1.0  ## [~0.25, ~1.75]  # upper bound depends on CSA_clip_length_value

        # selection related parameters
        self.lambda_exponent = 0.0  ## [0, ~2.5]  # usually <= 2, used by adding N**lambda_exponent to popsize-1
        self.CMA_elitist = 0  ## [0, 2] i  # a choice variable
        self.CMA_mirrors = 0.0  ## [0, 0.5)  # values <0.5 are interpreted as fraction, values >1 as numbers (rounded), otherwise about 0.16 is used',

        # sampling strategies
        self.CMA_sample_on_sphere_surface = 0  ## [0, 1] i  # boolean
        self.mean_shift_line_samples = 0  ## [0, 1] i  # boolean
        self.pc_line_samples = 0  ## [0, 1] i  # boolean

        # step-size adapation related parameters
        self.CSA_damp_mueff_exponent = 0.5  ## [~0.25, ~1.5]  # zero would mean no dependency of damping on mueff, useful with CSA_disregard_length option',
        self.CSA_disregard_length = 0  ## [0, 1] i
        self.CSA_squared = 0  ## [0, 1] i
        self.CSA_clip_length_value = None  ## [0, ~20]  # None reflects inf

        # noise handling
        self.noise_reeval_multiplier = 1.0  ## [0.2, 4]  # usually 2 offspring are reevaluated
        self.noise_choose_reeval = 1  ## [1, 3] i  # which ones to reevaluate
        self.noise_theta = 0.5  ## [~0.05, ~0.9]
        self.noise_alphasigma = 2.0  ## [0, 10]
        self.noise_alphaevals = 2.0  ## [0, 10]
        self.noise_alphaevalsdown_exponent = -0.25  ## [-1.5, 0]
        self.noise_aggregate = None  ## [1, 2] i  # None and 0 == default or user option choice, 1 == median, 2 == mean
        # TODO: more noise handling options (maxreevals...)

        # restarts
        self.restarts = 0  ## [0, ~30]  # but depends on popsize inc
        self.restart_from_best = 0  ## [0, 1] i  # bool
        self.incpopsize = 2.0  ## [~1, ~5]

        # termination conditions (for restarts)
        self.maxiter_multiplier = 1.0  ## [~0.01, ~100] l
        self.mindx = 0.0  ## [1e-17, ~1e-3] l  #v minimal std in any direction, cave interference with tol*',
        self.minstd = 0.0  ## [1e-17, ~1e-3] l  #v minimal std in any coordinate direction, cave interference with tol*',
        self.maxstd = None  ## [~1, ~1e9] l  #v maximal std in any coordinate direction, default is inf',
        self.tolfacupx = 1e3  ## [~10, ~1e9] l  #v termination when step-size increases by tolfacupx (diverges). That is, the initial step-size was chosen far too small and better solutions were found far away from the initial solution x0',
        self.tolupsigma = 1e20  ## [~100, ~1e99] l  #v sigma/sigma0 > tolupsigma * max(sqrt(eivenvals(C))) indicates "creeping behavior" with usually minor improvements',
        self.tolx = 1e-11  ## [1e-17, ~1e-3] l  #v termination criterion: tolerance in x-changes',
        self.tolfun = 1e-11  ## [1e-17, ~1e-3] l  #v termination criterion: tolerance in function value, quite useful',
        self.tolfunhist = 1e-12  ## [1e-17, ~1e-3] l  #v termination criterion: tolerance in function value history',
        self.tolstagnation_multiplier = 1.0  ## [0.01, ~100]  # ': 'int(100 + 100 * N**1.5 / popsize)  #v termination if no improvement over tolstagnation iterations',

        # abandoned:
        # self.noise_change_sigma_exponent = 1.0  ## [0, 2]
        # self.noise_epsilon = 1e-7  ## [0, ~1e-2] l  #
        # self.maxfevals = None  ## [1, ~1e11] l  # is not a performance parameter
        # self.lambda_log_multiplier = 3  ## [0, ~10]
        # self.lambda_multiplier = 0  ## (0, ~10]

meta_parameters = MetaParameters()

def is_feasible(x, f):
    """default to check feasibility of f-values.

    Used for rejection sampling in method `ask_and_eval`.

    :See also: CMAOptions, ``CMAOptions('feas')``.
    """
    return f is not None and f is not np.NaN


if use_archives:

    from .utilities.utils import SolutionDict
    class _CMASolutionDict(SolutionDict):
        def __init__(self, *args, **kwargs):
            # SolutionDict.__init__(self, *args, **kwargs)
            super(_CMASolutionDict, self).__init__(*args, **kwargs)
            self.last_solution_index = 0

        # TODO: insert takes 30% of the overall CPU time, mostly in def key()
        #       with about 15% of the overall CPU time
        def insert(self, key, geno=None, iteration=None, fitness=None,
                   value=None, cma_norm=None):
            """insert an entry with key ``key`` and value
            ``value if value is not None else {'geno':key}`` and
            ``self[key]['kwarg'] = kwarg if kwarg is not None`` for the further kwargs.

            """
            # archive returned solutions, first clean up archive
            if iteration is not None and iteration > self.last_iteration and (iteration % 10) < 1:
                self.truncate(300, iteration - 3)
            elif value is not None and value.get('iteration'):
                iteration = value['iteration']
                if (iteration % 10) < 1:
                    self.truncate(300, iteration - 3)

            self.last_solution_index += 1
            if value is not None:
                try:
                    iteration = value['iteration']
                except:
                    pass
            if iteration is not None:
                if iteration > self.last_iteration:
                    self.last_solution_index = 0
                self.last_iteration = iteration
            else:
                iteration = self.last_iteration + 0.5  # a hack to get a somewhat reasonable value
            if value is not None:
                self[key] = value
            else:
                self[key] = {'pheno': key}
            if geno is not None:
                self[key]['geno'] = geno
            if iteration is not None:
                self[key]['iteration'] = iteration
            if fitness is not None:
                self[key]['fitness'] = fitness
            if cma_norm is not None:
                self[key]['cma_norm'] = cma_norm
            return self[key]

else:  # if not use_archives:
    class _CMASolutionDict(dict):
        """a hack to get most code examples running"""
        def insert(self, *args, **kwargs):
            pass
        def get(self, key):
            return None
        def __getitem__(self, key):
            return None
        def __setitem__(self, key, value):
            pass

# ____________________________________________________________
# ____________________________________________________________
# check out built-in package abc: class ABCMeta, abstractmethod, abstractproperty...
# see http://docs.python.org/whatsnew/2.6.html PEP 3119 abstract base classes
#

_debugging = False  # not in use
_new_injections = True
_assertions_quadratic = True  # issue warnings
_assertions_cubic = True
_depreciated = True

<<<<<<< HEAD
# https://gist.github.com/nikohansen/3eb4ef0790ff49276a7be3cdb46d84e9
# from __future__ import division
# import math
class RecombinationWeights(list):
    """a list of decreasing (recombination) weight values.

    To be used in the update of the covariance matrix C in CMA-ES as
    ``w_i``::

        C <- (1 - c1 - cmu * sum w_i) C + c1 ... + cmu sum w_i y_i y_i^T

    After calling `finalize_negative_weights`, the weights
    ``w_i`` let ``1 - c1 - cmu * sum w_i = 1`` and guaranty positive
    definiteness of C if ``y_i^T C^-1 y_i <= dimension`` for all
    ``w_i < 0``.

    Class attributes:

    - ``lambda_``: number of weights, alias for ``len(self)``
    - ``mu``: number of strictly positive weights, i.e.
      ``sum([wi > 0 for wi in self])``
    - ``mueff``: variance effective number of positive weights, i.e.
      ``1 / sum([self[i]**2 for i in range(self.mu)])`` where
      ``sum([self[i] for i in range(self.mu)])**2 == 1``
    - ``mueffminus``: variance effective number of negative weights

    Usage:

    >>> # from recombination_weights import RecombinationWeights
    >>> from cma.evolution_strategy import RecombinationWeights
    >>> dimension, popsize = 5, 7
    >>> weights = RecombinationWeights(popsize)
    >>> print("sum=%.2f, mu=%d, sumpos=%.2f, sumneg=%.2f" % (
    ...       sum(weights),
    ...       weights.mu,
    ...       sum(weights[:weights.mu]),
    ...       sum(weights[weights.mu:])))
    sum=0.00, mu=3, sumpos=1.00, sumneg=-1.00
    >>> print('weights = [%s]' % ', '.join("%.2f" % w for w in weights))
    weights = [0.59, 0.29, 0.12, 0.00, -0.19, -0.34, -0.47]
    >>> c1 = 2. / (dimension + 1)**2  # caveat: __future___ division
    >>> cmu = weights.mueff / (weights.mueff + dimension**2)
    >>> weights.finalize_negative_weights(dimension, c1, cmu)
    >>> print('weights = [%s]' % ', '.join("%.2f" % w for w in weights))
    weights = [0.59, 0.29, 0.12, 0.00, -0.31, -0.57, -0.79]
    >>> print("sum=%.2f, c1+cmu*sum=%.2f" % (sum(weights),
    ...                                      c1 + cmu * sum(weights)))
    sum=-0.67, c1+cmu*sum=0.00
    >>> print('mueff=%.1f, mueffminus=%.1f, mueffall=%.1f' % (
    ...       weights.mueff,
    ...       weights.mueffminus,
    ...       sum(abs(w) for w in weights)**2 /
    ...         sum(w**2 for w in weights)))
    mueff=2.3, mueffminus=2.7, mueffall=4.8
    >>> weights = RecombinationWeights(21)
    >>> weights.finalize_negative_weights(3, 0.081, 0.28)
    >>> weights.insert(weights.mu, 0)  # add zero weight in the middle
    >>> weights = weights.set_attributes_from_weights()  # change lambda_
    >>> assert weights.lambda_ == 22
    >>> print("sum=%.2f, mu=%d, sumpos=%.2f" %
    ...       (sum(weights), weights.mu, sum(weights[:weights.mu])))
    sum=0.24, mu=10, sumpos=1.00
    >>> print('weights = [%s]' % ', '.join(["%.1f" % (100*weights[i])
    ...                                     for i in range(0, 22, 5)]))
    weights = [27.0, 6.8, 0.0, -6.1, -11.7]
    >>> weights.zero_negative_weights()  #  doctest:+ELLIPSIS
    [0.270...
    >>> "%.2f, %.2f" % (sum(weights), sum(weights[weights.mu:]))
    '1.00, 0.00'
    >>> mu = int(weights.mu / 2)
    >>> for i in range(len(weights)):
    ...     weights[i] = 1. / mu if i < mu else 0
    >>> weights = weights.set_attributes_from_weights()
    >>> 5 * "%.1f  " % (sum(w for w in weights if w > 0),
    ...                 sum(w for w in weights if w < 0),
    ...                 weights.mu,
    ...                 weights.mueff,
    ...                 weights.mueffminus)
    '1.0  0.0  5.0  5.0  0.0  '

    """
    def __init__(self, len_):
        """return recombination weights `list`, post condition is
        ``sum(self) == 0 and sum(self.positive_weights) == 1``.

        Positive and negative weights sum to 1 and -1, respectively.
        The number of positive weights, ``self.mu``, is about
        ``len_/2``. Weights are strictly decreasing.

        `finalize_negative_weights` (...) or `zero_negative_weights` ()
        should be called to finalize the negative weights.

        :param `len_`: AKA ``lambda`` is the number of weights, see
            attribute `lambda_` which is an alias for ``len(self)``.
            Alternatively, a list of "raw" weights can be provided.

        """
        weights = len_
        try:
            len_ = len(weights)
        except TypeError:
            try:
                weights = list(weights)
                len_ = len(weights)
            except TypeError:
                weights = [math.log((len_ + 1) / 2.) - math.log(i)
                           for i in range(1, len_ + 1)]  # raw shape
        if len_ < 2:
            raise ValueError("number of weights must be >=2, was %d"
                             % (len_))
        self.debug = False

        # self[:] = weights  # should do, or
        # super(RecombinationWeights, self).__init__(weights)
        list.__init__(self, weights)

        self.set_attributes_from_weights(do_asserts=False)
        sum_neg = sum(self[self.mu:])
        if sum_neg != 0:
            for i in range(self.mu, len(self)):
                self[i] /= -sum_neg
        self.do_asserts()
        self.finalized = False

    def set_attributes_from_weights(self, weights=None, do_asserts=True):
        """make the class attribute values consistent with weights, in
        case after (re-)setting the weights from input parameter ``weights``,
        post condition is also ``sum(self.postive_weights) == 1``.

        This method allows to set or change the weight list manually,
        e.g. like ``weights[:] = new_list`` or using the `pop`,
        `insert` etc. generic `list` methods to change the list.
        Currently, weights must be non-increasing and the first weight
        must be strictly positive and the last weight not larger than
        zero. Then all ``weights`` are normalized such that the
        positive weights sum to one.
        """
        if weights is not None:
            if not weights[0] > 0:
                raise ValueError(
                    "the first weight must be >0 but was %f" % weights[0])
            if weights[-1] > 0:
                raise ValueError(
                    "the last weight must be <=0 but was %f" %
                    weights[-1])
            self[:] = weights
        weights = self
        assert all(weights[i] >= weights[i+1]
                        for i in range(len(weights) - 1))
        self.mu = sum(w > 0 for w in weights)
        spos = sum(weights[:self.mu])
        assert spos > 0
        for i in range(len(self)):
            self[i] /= spos
        # variance-effectiveness of sum^mu w_i x_i
        self.mueff = 1**2 / sum(w**2 for w in
                                   weights[:self.mu])
        sneg = sum(weights[self.mu:])
        assert (sneg - sum(w for w in weights if w < 0))**2 < 1e-11
        not do_asserts or self.do_asserts()
        return self

    def finalize_negative_weights(self, dimension, c1, cmu):
        """finalize negative weights using ``dimension`` and learning
        rates ``c1`` and ``cmu``.

        This is a rather intricate method which makes this class
        useful. The negative weights are scaled to achieve
        in this order:

        1. zero decay, i.e. ``c1 + cmu * sum w == 0``,
        2. a learning rate respecting mueff, i.e. ``sum |w|^- / sum |w|^+
           <= 1 + 2 * self.mueffminus / (self.mueff + 2)``,
        3. guaranty positive definiteness, assuming sum w^+ = 1 and
           all negative input vectors used later have at most dimension
           as squared Mahalanobis norm, by guarantying
           ``(dimension-1) * cmu * sum |w|^- < 1 - c1 - cmu`` setting
           ``sum |w|^- <= (1 - c1 -cmu) / dimension / cmu``.

        The latter two conditions do not change the weights with default
        population size.

        Details:

        - To guaranty 3., the input vectors associated to negative
          weights must obey ||.||^2 <= dimension in Mahalanobis norm.
        - The third argument, ``cmu``, usually depends on the
          (raw) weights, in particular it depends on ``self.mueff``.
          For this reason the calling syntax
          ``weights = RecombinationWeights(...).finalize_negative_weights(...)``
          is not supported.

        """
        if dimension <= 0:
            raise ValueError("dimension must be larger than zero, was " +
                             str(dimension))
        self._c1 = c1  # for the record
        self._cmu = cmu

        if cmu > 0:
            self._negative_weights_set_sum(1 + c1 / cmu)
            self._negative_weights_limit_sum((1 - c1 - cmu) / cmu /
                                             dimension)
        self._negative_weights_limit_sum(1 + 2 * self.mueffminus /
                                         (self.mueff + 2))
        self.do_asserts()
        self.finalized = True

        if self.debug:
            print("sum w = %.2f (final)" % sum(self))

    def zero_negative_weights(self):
        """finalize by setting all negative weights to zero"""
        for k in range(len(self)):
            self[k] *= 0 if self[k] < 0 else 1
        self.finalized = True
        return self

    def _negative_weights_set_sum(self, value):
        """set sum of negative weights to ``-abs(value)``

        Precondition: last weight must be strictly smaller than zero.
        """
        weights = self  # simpler to change to data attribute and nicer to read
        value = abs(value)  # simplify code, prevent erroneous assertion error
        assert weights[self.mu] <= 0
        if not weights[-1] < 0:
            # breaks if mu == lambda
            # we could also just return here
            return
            for i in range(self.mu, self.lambda_):
                weights[i] = -value / (self.lambda_ - self.mu)
        factor = abs(value / sum(weights[self.mu:]))
        for i in range(self.mu, self.lambda_):
            weights[i] *= factor
        assert 1 - value - 1e-5 < sum(weights) < 1 - value + 1e-5
        if self.debug:
            print("sum w = %.2f, sum w^- = %.2f" %
                  (sum(weights), -sum(weights[self.mu:])))

    def _negative_weights_limit_sum(self, value):
        """lower bound the sum of negative weights to ``-abs(value)``.
        """
        weights = self  # simpler to change to data attribute and nicer to read
        value = abs(value)  # simplify code, prevent erroneous assertion error
        if sum(weights[self.mu:]) >= -value:  # nothing to limit
            return  # needed when sum is zero
        assert weights[-1] < 0 and weights[self.mu] <= 0
        factor = abs(value / sum(weights[self.mu:]))
        if factor < 1:
            for i in range(self.mu, self.lambda_):
                weights[i] *= factor
            if self.debug:
                print("sum w = %.2f (with correction %.2f)" %
                      (sum(weights), value))
        assert sum(weights) + 1e-5 >= 1 - value

    def do_asserts(self):
        """assert consistency.

        Assert:

        - attribute values of ``lambda_, mu, mueff, mueffminus``
        - value of first and last weight
        - monotonicity of weights
        - sum of positive weights to be one

        """
        weights = self
        assert 1 >= weights[0] > 0
        assert weights[-1] <= 0
        assert len(weights) == self.lambda_
        assert all(weights[i] >= weights[i+1]
                        for i in range(len(weights) - 1))  # monotony
        assert self.mu > 0  # needed for next assert
        assert weights[self.mu-1] > 0 >= weights[self.mu]
        assert 0.999 < sum(w for w in weights[:self.mu]) < 1.001
        assert (self.mueff / 1.001 <
                sum(weights[:self.mu])**2 / sum(w**2 for w in weights[:self.mu]) <
                1.001 * self.mueff)
        assert (self.mueffminus == 0 == sum(weights[self.mu:]) or
                self.mueffminus / 1.001 <
                sum(weights[self.mu:])**2 / sum(w**2 for w in weights[self.mu:]) <
                1.001 * self.mueffminus)

    @property
    def lambda_(self):
        """alias for ``len(self)``"""
        return len(self)
    @property
    def mueffminus(self):
        weights = self
        sneg = sum(weights[self.mu:])
        assert (sneg - sum(w for w in weights if w < 0))**2 < 1e-11
        return (0 if sneg == 0 else
                sneg**2 / sum(w**2 for w in weights[self.mu:]))
    @property
    def positive_weights(self):
        """all (strictly) positive weights as ``np.array``.

        Useful to implement recombination for the new mean vector.
        """
        try:
            return np.asarray(self[:self.mu])
        except NameError:
            return self[:self.mu]
    @property
    def asarray(self):
        """return weights as numpy array"""
        return np.asarray(self)

=======
>>>>>>> 810c5286
cma_default_options = {
    # the follow string arguments are evaluated if they do not contain "filename"
    'AdaptSigma': 'True  # or False or any CMAAdaptSigmaBase class e.g. CMAAdaptSigmaTPA, CMAAdaptSigmaCSA',
    'CMA_active': 'True  # negative update, conducted after the original update',
#    'CMA_activefac': '1  # learning rate multiplier for active update',
    'CMA_cmean': '1  # learning rate for the mean value',
    'CMA_const_trace': 'False  # normalize trace, value CMA_const_trace=2 normalizes sum log eigenvalues to zero',
    'CMA_diagonal': '0*100*N/popsize**0.5  # nb of iterations with diagonal covariance matrix, True for always',  # TODO 4/ccov_separable?
    'CMA_eigenmethod': 'np.linalg.eigh  # 0=numpy-s eigh, -1=pygsl, otherwise cma.utils.eig (slower)',
    'CMA_elitist': 'False  #v or "initial" or True, elitism likely impairs global search performance',
    'CMA_mirrors': 'popsize < 6  # values <0.5 are interpreted as fraction, values >1 as numbers (rounded), otherwise about 0.16 is used',
    'CMA_mirrormethod': '2  # 0=unconditional, 1=selective, 2=selective with delay',
    'CMA_mu': 'None  # parents selection parameter, default is popsize // 2',
    'CMA_on': '1  # multiplier for all covariance matrix updates',
    'CMA_sample_on_sphere_surface': 'False  #v all mutation vectors have the same length, currently (with new_sampling) not in effect',
    'CMA_sampler': 'None  # a class or instance that implements the interface of `cma.interfaces.StatisticalModelSamplerWithZeroMeanBaseClass`',
    'CMA_sampler_options': '{}  # options passed to `CMA_sampler` class init as keyword arguments',
    'CMA_rankmu': '1.0  # multiplier for rank-mu update learning rate of covariance matrix',
    'CMA_rankone': '1.0  # multiplier for rank-one update learning rate of covariance matrix',
    'CMA_recombination_weights': 'None  # a list, see class RecombinationWeights, overwrites CMA_mu and popsize options',
    'CMA_dampsvec_fac': 'np.Inf  # tentative and subject to changes, 0.5 would be a "default" damping for sigma vector update',
    'CMA_dampsvec_fade': '0.1  # tentative fading out parameter for sigma vector update',
    'CMA_teststds': 'None  # factors for non-isotropic initial distr. of C, mainly for test purpose, see CMA_stds for production',
    'CMA_stds': 'None  # multipliers for sigma0 in each coordinate, not represented in C, makes scaling_of_variables obsolete',
    # 'CMA_AII': 'False  # not yet tested',
    'CSA_dampfac': '1  #v positive multiplier for step-size damping, 0.3 is close to optimal on the sphere',
    'CSA_damp_mueff_exponent': '0.5  # zero would mean no dependency of damping on mueff, useful with CSA_disregard_length option',
    'CSA_disregard_length': 'False  #v True is untested',
    'CSA_clip_length_value': 'None  #v untested, [0, 0] means disregarding length completely',
    'CSA_squared': 'False  #v use squared length for sigma-adaptation ',
    'BoundaryHandler': 'BoundTransform  # or BoundPenalty, unused when ``bounds in (None, [None, None])``',
    'bounds': '[None, None]  # lower (=bounds[0]) and upper domain boundaries, each a scalar or a list/vector',
     # , eval_parallel2': 'not in use {"processes": None, "timeout": 12, "is_feasible": lambda x: True} # distributes function calls to processes processes'
     # 'callback': 'None  # function or list of functions called as callback(self) at the end of the iteration (end of tell)', # only necessary in fmin and optimize
    'fixed_variables': 'None  # dictionary with index-value pairs like {0:1.1, 2:0.1} that are not optimized',
    'ftarget': '-inf  #v target function value, minimization',
    'integer_variables': '[]  # index list, invokes basic integer handling: prevent std dev to become too small in the given variables',
    'is_feasible': 'is_feasible  #v a function that computes feasibility, by default lambda x, f: f not in (None, np.NaN)',
    'maxfevals': 'inf  #v maximum number of function evaluations',
    'maxiter': '100 + 150 * (N+3)**2 // popsize**0.5  #v maximum number of iterations',
    'mean_shift_line_samples': 'False #v sample two new solutions colinear to previous mean shift',
    'mindx': '0  #v minimal std in any arbitrary direction, cave interference with tol*',
    'minstd': '0  #v minimal std (scalar or vector) in any coordinate direction, cave interference with tol*',
    'maxstd': 'inf  #v maximal std in any coordinate direction',
    'pc_line_samples': 'False #v one line sample along the evolution path pc',
    'popsize': '4+int(3*np.log(N))  # population size, AKA lambda, number of new solution per iteration',
    'randn': 'np.random.randn  #v randn(lam, N) must return an np.array of shape (lam, N)',
    'scaling_of_variables': '''None  # depreciated, rather use fitness_transformations.ScaleCoordinates instead (or possibly CMA_stds).
            Scale for each variable in that effective_sigma0 = sigma0*scaling. Internally the variables are divided by scaling_of_variables and sigma is unchanged, default is `np.ones(N)`''',
    'seed': 'None  # random number seed',
    'signals_filename': 'None  # cma_signals.in  # read versatile options from this file which contains a single options dict, e.g. ``{"timeout": 0}`` to stop, string-values are evaluated, e.g. "np.inf" is valid',
    'termination_callback': 'None  #v a function returning True for termination, called in `stop` with `self` as argument, could be abused for side effects',
    'timeout': 'inf  #v stop if timeout seconds are exceeded, the string "2.5 * 60**2" evaluates to 2 hours and 30 minutes',
    'tolconditioncov': '1e14  #v stop if the condition of the covariance matrix is above `tolconditioncov`',
    'tolfacupx': '1e3  #v termination when step-size increases by tolfacupx (diverges). That is, the initial step-size was chosen far too small and better solutions were found far away from the initial solution x0',
    'tolupsigma': '1e20  #v sigma/sigma0 > tolupsigma * max(eivenvals(C)**0.5) indicates "creeping behavior" with usually minor improvements',
    'tolfun': '1e-11  #v termination criterion: tolerance in function value, quite useful',
    'tolfunhist': '1e-12  #v termination criterion: tolerance in function value history',
    'tolstagnation': 'int(100 + 100 * N**1.5 / popsize)  #v termination if no improvement over tolstagnation iterations',
    'tolx': '1e-11  #v termination criterion: tolerance in x-changes',
    'transformation': '''None  # depreciated, use cma.fitness_transformations.FitnessTransformation instead.
            [t0, t1] are two mappings, t0 transforms solutions from CMA-representation to f-representation (tf_pheno),
            t1 is the (optional) back transformation, see class GenoPheno''',
    'typical_x': 'None  # used with scaling_of_variables',
    'updatecovwait': 'None  #v number of iterations without distribution update, name is subject to future changes',  # TODO: rename: iterwaitupdatedistribution?
    'verbose': '3  #v verbosity e.v. of initial/final message, -1 is very quiet, -9 maximally quiet, not yet fully implemented',
    'verb_append': '0  # initial evaluation counter, if append, do not overwrite output files',
    'verb_disp': '100  #v verbosity: display console output every verb_disp iteration',
    'verb_filenameprefix': 'outcmaes  # output filenames prefix',
    'verb_log': '1  #v verbosity: write data to files every verb_log iteration, writing can be time critical on fast to evaluate functions',
    'verb_plot': '0  #v in fmin(): plot() is called every verb_plot iteration',
    'verb_time': 'True  #v output timings on console',
    'vv': '0  #? versatile variable for hacking purposes, value found in self.opts["vv"]'
}

class CMAOptions(dict):
    """a dictionary with the available options and their default values
    for class `CMAEvolutionStrategy`.

    ``CMAOptions('verb')`` returns a subset of recognized options that
    contain 'verb' in there keyword name or (default) value or
    description.

    ``CMAOptions(opts)`` returns the subset of recognized options in
    ``dict(opts)``.

    Option values can be "written" in a string and, when passed to `fmin`
    or `CMAEvolutionStrategy`, are evaluated using "N" and "popsize" as
    known values for dimension and population size (sample size, number
    of new solutions per iteration). All default option values are given
    as such a string.

    Details
    -------
    `CMAOptions` entries starting with ``tol`` are termination
    "tolerances".

    For `tolstagnation`, the median over the first and the second half
    of at least `tolstagnation` iterations are compared for both, the
    per-iteration best and per-iteration median function value.

    Example
    -------
    ::

        import cma
        cma.CMAOptions('tol')

    is a shortcut for ``cma.CMAOptions().match('tol')`` that returns all
    options that contain 'tol' in their name or description.

    To set an option::

        import cma
        opts = cma.CMAOptions()
        opts.set('tolfun', 1e-12)
        opts['tolx'] = 1e-11

    todo: this class is overly complex and should be re-written, possibly
    with reduced functionality.

    :See also: `fmin` (), `CMAEvolutionStrategy`, `_CMAParameters`

    """

    # @classmethod # self is the class, not the instance
    # @property
    # def default(self):
    #     """returns all options with defaults"""
    #     return fmin([],[])

    @staticmethod
    def defaults():
        """return a dictionary with default option values and description"""
        return dict((str(k), str(v)) for k, v in cma_default_options.items())
        # getting rid of the u of u"name" by str(u"name")
        # return dict(cma_default_options)

    @staticmethod
    def versatile_options():
        """return list of options that can be changed at any time (not
        only be initialized).

        Consider that this list might not be entirely up
        to date.

        The string ' #v ' in the default value indicates a versatile
        option that can be changed any time, however a string will not 
        necessarily be evaluated again.

        """
        return tuple(sorted(i[0] for i in list(CMAOptions.defaults().items()) if i[1].find(' #v ') > 0))
    def check(self, options=None):
        """check for ambiguous keys and move attributes into dict"""
        self.check_values(options)
        self.check_attributes(options)
        self.check_values(options)
        return self
    def check_values(self, options=None):
        corrected_key = CMAOptions().corrected_key  # caveat: infinite recursion
        validated_keys = []
        original_keys = []
        if options is None:
            options = self
        for key in options:
            correct_key = corrected_key(key)
            if correct_key is None:
                raise ValueError("""%s is not a valid option""" % key)
            if correct_key in validated_keys:
                if key == correct_key:
                    key = original_keys[validated_keys.index(key)]
                raise ValueError("%s was not a unique key for %s option"
                    % (key, correct_key))
            validated_keys.append(correct_key)
            original_keys.append(key)
        return options
    def check_attributes(self, opts=None):
        """check for attributes and moves them into the dictionary"""
        if opts is None:
            opts = self
        if 11 < 3:
            if hasattr(opts, '__dict__'):
                for key in opts.__dict__:
                    if key not in self._attributes:
                        raise ValueError("""
                        Assign options with ``opts['%s']``
                        instead of ``opts.%s``
                        """ % (opts.__dict__.keys()[0],
                               opts.__dict__.keys()[0]))
            return self
        else:
        # the problem with merge is that ``opts['ftarget'] = new_value``
        # would be overwritten by the old ``opts.ftarget``.
        # The solution here is to empty opts.__dict__ after the merge
            if hasattr(opts, '__dict__'):
                for key in list(opts.__dict__):
                    if key in self._attributes:
                        continue
                    utils.print_warning(
                        """
        An option attribute has been merged into the dictionary,
        thereby possibly overwriting the dictionary value, and the
        attribute has been removed. Assign options with

            ``opts['%s'] = value``  # dictionary assignment

        or use

            ``opts.set('%s', value)  # here isinstance(opts, CMAOptions)

        instead of

            ``opts.%s = value``  # attribute assignment
                        """ % (key, key, key), 'check', 'CMAOptions')

                    opts[key] = opts.__dict__[key]  # getattr(opts, key)
                    delattr(opts, key)  # is that cosher?
                    # delattr is necessary to prevent that the attribute
                    # overwrites the dict entry later again
            return opts

    def __init__(self, s=None, **kwargs):
        """return an `CMAOptions` instance.

        Return default options if ``s is None and not kwargs``,
        or all options whose name or description contains `s`, if
        `s` is a (search) string (case is disregarded in the match),
        or with entries from dictionary `s` as options,
        or with kwargs as options if ``s is None``,
        in any of the latter cases not complemented with default options
        or settings.

        Returns: see above.

        Details: as several options start with ``'s'``, ``s=value`` is
        not valid as an option setting.

        """
        # if not CMAOptions.defaults:  # this is different from self.defaults!!!
        #     CMAOptions.defaults = fmin([],[])
        if s is None and not kwargs:
            super(CMAOptions, self).__init__(CMAOptions.defaults())  # dict.__init__(self, CMAOptions.defaults()) should be the same
            # self = CMAOptions.defaults()
            s = 'nocheck'
        elif utils.is_str(s) and not s.startswith('unchecked'):
            super(CMAOptions, self).__init__(CMAOptions().match(s))
            # we could return here
            s = 'nocheck'
        elif isinstance(s, dict):
            if kwargs:
                raise ValueError('Dictionary argument must be the only argument')
            super(CMAOptions, self).__init__(s)
        elif kwargs and (s is None or s.startswith('unchecked')):
            super(CMAOptions, self).__init__(kwargs)
        else:
            raise ValueError('The first argument must be a string or a dict or a keyword argument or `None`')
        if not utils.is_str(s) or not s.startswith(('unchecked', 'nocheck')):
            # was main offender
            self.check()  # caveat: infinite recursion
            for key in list(self.keys()):
                correct_key = self.corrected_key(key)
                if correct_key not in CMAOptions.defaults():
                    utils.print_warning('invalid key ``' + str(key) +
                                   '`` removed', '__init__', 'CMAOptions')
                    self.pop(key)
                elif key != correct_key:
                    self[correct_key] = self.pop(key)
        # self.evaluated = False  # would become an option entry
        self._lock_setting = False
        self._attributes = self.__dict__.copy()  # are not valid keys
        self._attributes['_attributes'] = len(self._attributes)

    def init(self, dict_or_str, val=None, warn=True):
        """initialize one or several options.

        Arguments
        ---------
            `dict_or_str`
                a dictionary if ``val is None``, otherwise a key.
                If `val` is provided `dict_or_str` must be a valid key.
            `val`
                value for key

        Details
        -------
        Only known keys are accepted. Known keys are in `CMAOptions.defaults()`

        """
        # dic = dict_or_key if val is None else {dict_or_key:val}
        self.check(dict_or_str)
        dic = dict_or_str
        if val is not None:
            dic = {dict_or_str:val}

        for key, val in dic.items():
            key = self.corrected_key(key)
            if key not in CMAOptions.defaults():
                # TODO: find a better solution?
                if warn:
                    print('Warning in cma.CMAOptions.init(): key ' +
                        str(key) + ' ignored')
            else:
                self[key] = val

        return self

    def set(self, dic, val=None, force=False):
        """assign versatile options.

        Method `CMAOptions.versatile_options` () gives the versatile
        options, use `init()` to set the others.

        Arguments
        ---------
            `dic`
                either a dictionary or a key. In the latter
                case, `val` must be provided
            `val`
                value for `key`, approximate match is sufficient
            `force`
                force setting of non-versatile options, use with caution

        This method will be most probably used with the ``opts`` attribute of
        a `CMAEvolutionStrategy` instance.

        """
        if val is not None:  # dic is a key in this case
            dic = {dic:val}  # compose a dictionary
        for key_original, val in list(dict(dic).items()):
            key = self.corrected_key(key_original)
            if (not self._lock_setting or
                key in CMAOptions.versatile_options() or
                force):
                self[key] = val
            else:
                utils.print_warning('key ' + str(key_original) +
                      ' ignored (not recognized as versatile)',
                               'set', 'CMAOptions')
        return self  # to allow o = CMAOptions(o).set(new)

    def complement(self):
        """add all missing options with their default values"""

        # add meta-parameters, given options have priority
        self.check()
        for key in CMAOptions.defaults():
            if key not in self:
                self[key] = CMAOptions.defaults()[key]
        return self

    @property
    def settable(self):
        """return the subset of those options that are settable at any
        time.

        Settable options are in `versatile_options` (), but the
        list might be incomplete.

        """
        return CMAOptions(dict(i for i in list(self.items())
                                if i[0] in CMAOptions.versatile_options()))

    def __call__(self, key, default=None, loc=None):
        """evaluate and return the value of option `key` on the fly, or
        return those options whose name or description contains `key`,
        case disregarded.

        Details
        -------
        Keys that contain `filename` are not evaluated.
        For ``loc==None``, `self` is used as environment
        but this does not define ``N``.

        :See: `eval()`, `evalall()`

        """
        try:
            val = self[key]
        except:
            return self.match(key)

        if loc is None:
            loc = self  # TODO: this hack is not so useful: popsize could be there, but N is missing
        try:
            if utils.is_str(val):
                val = val.split('#')[0].strip()  # remove comments
                if key.find('filename') < 0:
                        # and key.find('mindx') < 0:
                    val = eval(val, globals(), loc)
            # invoke default
            # TODO: val in ... fails with array type, because it is applied element wise!
            # elif val in (None,(),[],{}) and default is not None:
            elif val is None and default is not None:
                val = eval(str(default), globals(), loc)
        except:
            pass  # slighly optimistic: the previous is bug-free
        return val

    def corrected_key(self, key):
        """return the matching valid key, if ``key.lower()`` is a unique
        starting sequence to identify the valid key, ``else None``

        """
        matching_keys = []
        for allowed_key in CMAOptions.defaults():
            if allowed_key.lower() == key.lower():
                return allowed_key
            if allowed_key.lower().startswith(key.lower()):
                matching_keys.append(allowed_key)
        return matching_keys[0] if len(matching_keys) == 1 else None

    def eval(self, key, default=None, loc=None, correct_key=True):
        """Evaluates and sets the specified option value in
        environment `loc`. Many options need ``N`` to be defined in
        `loc`, some need `popsize`.

        Details
        -------
        Keys that contain 'filename' are not evaluated.
        For `loc` is None, the self-dict is used as environment

        :See: `evalall()`, `__call__`

        """
        # TODO: try: loc['dim'] = loc['N'] etc
        if correct_key:
            # in_key = key  # for debugging only
            key = self.corrected_key(key)
        self[key] = self(key, default, loc)
        return self[key]

    def evalall(self, loc=None, defaults=None):
        """Evaluates all option values in environment `loc`.

        :See: `eval()`

        """
        self.check()
        if defaults is None:
            defaults = cma_default_options
        # TODO: this needs rather the parameter N instead of loc
        if 'N' in loc:  # TODO: __init__ of CMA can be simplified
            popsize = self('popsize', defaults['popsize'], loc)
            for k in list(self.keys()):
                k = self.corrected_key(k)
                self.eval(k, defaults[k],
                          {'N':loc['N'], 'popsize':popsize})
        self._lock_setting = True
        return self

    def match(self, s=''):
        """return all options that match, in the name or the description,
        with string `s`, case is disregarded.

        Example: ``cma.CMAOptions().match('verb')`` returns the verbosity
        options.

        """
        match = s.lower()
        res = {}
        for k in sorted(self):
            s = str(k) + '=\'' + str(self[k]) + '\''
            if match in s.lower():
                res[k] = self[k]
        return CMAOptions(res)

    @property
    def to_namedtuple(self):
        """return options as const attributes of the returned object,
        only useful for inspection. """
        raise NotImplementedError
        # return collections.namedtuple('CMAOptionsNamedTuple',
        #                               self.keys())(**self)

    def from_namedtuple(self, t):
        """update options from a `collections.namedtuple`.
        :See also: `to_namedtuple`
        """
        return self.update(t._asdict())

    def pprint(self, linebreak=80):
        for i in sorted(self.items()):
            s = str(i[0]) + "='" + str(i[1]) + "'"
            a = s.split(' ')

            # print s in chunks
            l = ''  # start entire to the left
            while a:
                while a and len(l) + len(a[0]) < linebreak:
                    l += ' ' + a.pop(0)
                print(l)
                l = '        '  # tab for subsequent lines
try:
    collections.namedtuple
except:
    pass
else:
    class CMAEvolutionStrategyResult(collections.namedtuple(
        'CMAEvolutionStrategyResult', [
            'xbest',
            'fbest',
            'evals_best',
            'evaluations',
            'iterations',
            'xfavorite',
            'stds'
        ])):
        """A results tuple from `CMAEvolutionStrategy` property ``result``.

        This tuple contains in the given position and as attribute

        - 0 ``xbest`` best solution evaluated
        - 1 ``fbest`` objective function value of best solution
        - 2 ``evals_best`` evaluation count when ``xbest`` was evaluated
        - 3 ``evaluations`` evaluations overall done
        - 4 ``iterations``
        - 5 ``xfavorite`` distribution mean in "phenotype" space, to be
          considered as current best estimate of the optimum
        - 6 ``stds`` effective standard deviations, can be used to
          compute a lower bound on the expected coordinate-wise distance
          to the true optimum, which is (very) approximately stds[i] *
          dimension**0.5 / min(mueff, dimension) / 1.5 / 5 ~ std_i *
          dimension**0.5 / min(popsize / 2, dimension) / 5, where
          dimension = CMAEvolutionStrategy.N and mueff =
          CMAEvolutionStrategy.sp.weights.mueff ~ 0.3 * popsize.

        The best solution of the last completed iteration can be accessed via
        attribute ``pop_sorted[0]`` of `CMAEvolutionStrategy` and the
        respective objective function value via ``fit.fit[0]``.

        Details:

        - This class is of purely declarative nature and for providing
          this docstring. It does not provide any further functionality.
        - ``list(fit.fit).find(0)`` is the index of the first sampled
          solution of the last completed iteration in ``pop_sorted``.

        """

class _CMAEvolutionStrategyResult(tuple):
    """A results tuple from `CMAEvolutionStrategy` property ``result``.

    This tuple contains in the given position

    - 0 best solution evaluated, ``xbest``
    - 1 objective function value of best solution, ``f(xbest)``
    - 2 evaluation count when ``xbest`` was evaluated
    - 3 evaluations overall done
    - 4 iterations
    - 5 distribution mean in "phenotype" space, to be considered as
      current best estimate of the optimum
    - 6 effective standard deviations, give a lower bound on the expected
      coordinate-wise distance to the true optimum of (very) approximately
      std_i * dimension**0.5 / min(mueff, dimension) / 1.2 / 5
      ~ std_i * dimension**0.5 / min(popsize / 0.4, dimension) / 5, where
      mueff = CMAEvolutionStrategy.sp.weights.mueff ~ 0.3 * popsize.

    The best solution of the last completed iteration can be accessed via
    attribute ``pop_sorted[0]`` of `CMAEvolutionStrategy` and the
    respective objective function value via ``fit.fit[0]``.

    Details:

    - This class is of purely declarative nature and for providing this
      docstring. It does not provide any further functionality.
    - ``list(fit.fit).find(0)`` is the index of the first sampled solution
      of the last completed iteration in ``pop_sorted``.

    """
    # remark: a tuple is immutable, hence we cannot change it anymore
    # in __init__. This would work if we inherited from a `list`.
    @staticmethod
    def _generate(self):
        """return a results tuple of type `CMAEvolutionStrategyResult`.

        `_generate` is a surrogate for the ``__init__`` method, which
        cannot be used to initialize the immutable `tuple` super class.
        """
        return _CMAEvolutionStrategyResult(
            self.best.get() + (  # (x, f, evals) triple
            self.countevals,
            self.countiter,
            self.gp.pheno(self.mean),
            self.gp.scales * self.sigma * self.sigma_vec.scaling *
                self.dC**0.5))

class CMAEvolutionStrategy(interfaces.OOOptimizer):
    """CMA-ES stochastic optimizer class with ask-and-tell interface.

    Calling Sequences
    =================

    - ``es = CMAEvolutionStrategy(x0, sigma0)``

    - ``es = CMAEvolutionStrategy(x0, sigma0, opts)``

    - ``es = CMAEvolutionStrategy(x0, sigma0).optimize(objective_fct)``

    - ::

        res = CMAEvolutionStrategy(x0, sigma0,
                                opts).optimize(objective_fct).result

    Arguments
    =========
    `x0`
        initial solution, starting point. `x0` is given as "phenotype"
        which means, if::

            opts = {'transformation': [transform, inverse]}

        is given and ``inverse is None``, the initial mean is not
        consistent with `x0` in that ``transform(mean)`` does not
        equal to `x0` unless ``transform(mean)`` equals ``mean``.
    `sigma0`
        initial standard deviation.  The problem variables should
        have been scaled, such that a single standard deviation
        on all variables is useful and the optimum is expected to
        lie within about `x0` +- ``3*sigma0``. See also options
        `scaling_of_variables`. Often one wants to check for
        solutions close to the initial point. This allows,
        for example, for an easier check of consistency of the
        objective function and its interfacing with the optimizer.
        In this case, a much smaller `sigma0` is advisable.
    `opts`
        options, a dictionary with optional settings,
        see class `CMAOptions`.

    Main interface / usage
    ======================
    The interface is inherited from the generic `OOOptimizer`
    class (see also there). An object instance is generated from::

        es = cma.CMAEvolutionStrategy(8 * [0.5], 0.2)

    The least verbose interface is via the optimize method::

        es.optimize(objective_func)
        res = es.result

    More verbosely, the optimization is done using the
    methods `stop`, `ask`, and `tell`::

        while not es.stop():
            solutions = es.ask()
            es.tell(solutions, [cma.ff.rosen(s) for s in solutions])
            es.disp()
        es.result_pretty()


    where `ask` delivers new candidate solutions and `tell` updates
    the `optim` instance by passing the respective function values
    (the objective function `cma.ff.rosen` can be replaced by any
    properly defined objective function, see `cma.ff` for more
    examples).

    To change an option, for example a termination condition to
    continue the optimization, call::

        es.opts.set({'tolfacupx': 1e4})

    The class `CMAEvolutionStrategy` also provides::

        (solutions, func_values) = es.ask_and_eval(objective_func)

    and an entire optimization can also be written like::

        while not es.stop():
            es.tell(*es.ask_and_eval(objective_func))

    Besides for termination criteria, in CMA-ES only the ranks of the
    `func_values` are relevant.

    Attributes and Properties
    =========================
    - `inputargs`: passed input arguments
    - `inopts`: passed options
    - `opts`: actually used options, some of them can be changed any
      time via ``opts.set``, see class `CMAOptions`
    - `popsize`: population size lambda, number of candidate
      solutions returned by `ask` ()
    - `logger`: a `CMADataLogger` instance utilized by `optimize`

    Examples
    ========
    Super-short example, with output shown:

    >>> import cma
    >>> # construct an object instance in 4-D, sigma0=1:
    >>> es = cma.CMAEvolutionStrategy(4 * [1], 1, {'seed':234})
    ...      # doctest: +ELLIPSIS
    (4_w,8)-aCMA-ES (mu_w=2.6,w_1=52%) in dimension 4 (seed=234...)
    >>>
    >>> # optimize the ellipsoid function
    >>> es.optimize(cma.ff.elli, verb_disp=1)  # doctest: +ELLIPSIS
    Iterat #Fevals   function value  axis ratio  sigma  min&max std  t[m:s]
        1      8 2.09...
    >>>
    >>> assert len(es.result) == 7
    >>> assert es.result[1] < 1e-9

    The optimization loop can also be written explicitly:

    >>> import cma
    >>> es = cma.CMAEvolutionStrategy(4 * [1], 1)  # doctest: +ELLIPSIS
    (4_w,8)-aCMA-ES (mu_w=2.6,w_1=52%) in dimension 4 (seed=...
    >>> while not es.stop():
    ...    X = es.ask()
    ...    es.tell(X, [cma.ff.elli(x) for x in X])
    ...    es.disp()  # doctest: +ELLIPSIS
    Iterat #Fevals   function value  axis ratio  sigma  min&max std  t[m:s]
        1      8 ...

    achieving the same result as above.

    An example with lower bounds (at zero) and handling infeasible
    solutions:

    >>> import cma
    >>> import numpy as np
    >>> es = cma.CMAEvolutionStrategy(10 * [0.2], 0.5,
    ...         {'bounds': [0, np.inf]})  #doctest: +ELLIPSIS
    (5_w,...
    >>> while not es.stop():
    ...     fit, X = [], []
    ...     while len(X) < es.popsize:
    ...         curr_fit = None
    ...         while curr_fit in (None, np.NaN):
    ...             x = es.ask(1)[0]
    ...             curr_fit = cma.ff.somenan(x, cma.ff.elli) # might return np.NaN
    ...         X.append(x)
    ...         fit.append(curr_fit)
    ...     es.tell(X, fit)
    ...     es.logger.add()
    ...     es.disp()  #doctest: +ELLIPSIS
    Itera...
    >>>
    >>> assert es.result[1] < 1e-9
    >>> assert es.result[2] < 9000  # by internal termination
    >>> # es.logger.plot()  # will plot data
    >>> # cma.s.figshow()  # display plot window

    An example with user-defined transformation, in this case to realize
    a lower bound of 2.

    >>> import cma
    >>> es = cma.CMAEvolutionStrategy(5 * [3], 0.1,
    ...                 {"transformation": [lambda x: x**2+1.2, None],
    ...                  })
    ...  # doctest: +ELLIPSIS
    WARNING...
    (4_w,8)-aCMA-ES (mu_w=2.6,w_1=52%) in dimension 5 (seed=...
    >>> es.optimize(cma.ff.rosen, verb_disp=0)  #doctest: +ELLIPSIS
    <cma...
    >>> assert cma.ff.rosen(es.result[0]) < 1e-7 + 5.54781521192
    >>> assert es.result[2] < 3300

    The inverse transformation is (only) necessary if the `BoundPenalty`
    boundary handler is used at the same time.

    The `CMAEvolutionStrategy` class also provides a default logger
    (cave: files are overwritten when the logger is used with the same
    filename prefix):

    >>> import cma
    >>> es = cma.CMAEvolutionStrategy(4 * [0.2], 0.5, {'verb_disp': 0})
    >>> es.logger.disp_header()  # annotate the print of disp
    Iterat Nfevals  function value    axis ratio maxstd  minstd
    >>> while not es.stop():
    ...     X = es.ask()
    ...     es.tell(X, [cma.ff.sphere(x) for x in X])
    ...     es.logger.add()  # log current iteration
    ...     es.logger.disp([-1])  # display info for last iteration   #doctest: +ELLIPSIS
        1  ...
    >>> es.logger.disp_header()
    Iterat Nfevals  function value    axis ratio maxstd  minstd
    >>> # es.logger.plot() # will make a plot

    Example implementing restarts with increasing popsize (IPOP):

    >>> import cma, numpy as np
    >>>
    >>> # restart with increasing population size (IPOP)
    >>> bestever = cma.optimization_tools.BestSolution()
    >>> for lam in 10 * 2**np.arange(8):  # 10, 20, 40, 80, ..., 10 * 2**7
    ...     es = cma.CMAEvolutionStrategy('6 - 8 * np.random.rand(9)',  # 9-D
    ...                                   5,  # initial std sigma0
    ...                                   {'popsize': lam,  # options
    ...                                    'verb_append': bestever.evalsall})
    ...     logger = cma.CMADataLogger().register(es, append=bestever.evalsall)
    ...     while not es.stop():
    ...         X = es.ask()    # get list of new solutions
    ...         fit = [cma.ff.rastrigin(x) for x in X]  # evaluate each solution
    ...         es.tell(X, fit) # besides for termination only the ranking in fit is used
    ...
    ...         # display some output
    ...         logger.add()  # add a "data point" to the log, writing in files
    ...         es.disp()  # uses option verb_disp with default 100
    ...
    ...     print('termination:', es.stop())
    ...     cma.s.pprint(es.best.__dict__)
    ...
    ...     bestever.update(es.best)
    ...
    ...     # show a plot
    ...     # logger.plot();
    ...     if bestever.f < 1e-8:  # global optimum was hit
    ...         break  #doctest: +ELLIPSIS
    (5_w,...
    >>> assert es.result[1] < 1e-8

    On the Rastrigin function, usually after five restarts the global
    optimum is located.

    Using the `multiprocessing` module, we can evaluate the function in
    parallel with a simple modification of the example (however
    multiprocessing seems not always reliable)::

        try:
            import multiprocessing as mp
            import cma
            es = cma.CMAEvolutionStrategy(22 * [0.0], 1.0, {'maxiter':10})
            pool = mp.Pool(es.popsize)
            while not es.stop():
                X = es.ask()
                f_values = pool.map_async(cma.felli, X).get()
                # use chunksize parameter as es.popsize/len(pool)?
                es.tell(X, f_values)
                es.disp()
                es.logger.add()
        except ImportError:
            pass

    The final example shows how to resume:

    >>> import cma, pickle
    >>>
    >>> es = cma.CMAEvolutionStrategy(12 * [0.1],  # a new instance, 12-D
    ...                               0.2)         # initial std sigma0
    ...   #doctest: +ELLIPSIS
    (5_w,...
    >>> es.optimize(cma.ff.rosen, iterations=100)  #doctest: +ELLIPSIS
    I...
    >>> pickle.dump(es, open('_saved-cma-object.pkl', 'wb'))
    >>> del es  # let's start fresh
    >>>
    >>> es = pickle.load(open('_saved-cma-object.pkl', 'rb'))
    >>> # resuming
    >>> es.optimize(cma.ff.rosen, verb_disp=200)  #doctest: +ELLIPSIS
      200 ...
    >>> assert es.result[2] < 15000
    >>> assert cma.s.Mh.vequals_approximately(es.result[0], 12 * [1], 1e-5)
    >>> assert len(es.result) == 7

    Details
    =======
    The following two enhancements are implemented, the latter is turned
    on by default for very small population size only.

    *Active CMA* is implemented with option ``CMA_active`` and
    conducts an update of the covariance matrix with negative weights.
    The negative update is implemented, such that positive definiteness
    is guarantied. A typical speed up factor (number of f-evaluations)
    is between 1.1 and two.

    References: Jastrebski and Arnold, Improving evolution strategies
    through active covariance matrix adaptation, CEC 2006.
    Hansen, The CMA evolution strategy: a tutorial, arXiv 2016.

    *Selective mirroring* is implemented with option ``CMA_mirrors``
    in the method `get_mirror` and `get_selective_mirrors`.
    The method `ask_and_eval` (used by `fmin`) will then sample
    selectively mirrored vectors within the iteration
    (``CMA_mirrormethod==1``). Otherwise, or if ``CMA_mirromethod==2``,
    selective mirrors are injected for the next iteration.
    In selective mirroring, only the worst solutions are  mirrored. With
    the default small number of mirrors, *pairwise selection* (where at
    most one of the two mirrors contribute to the update of the
    distribution mean) is implicitly guarantied under selective
    mirroring and therefore not explicitly implemented.

    References: Brockhoff et al, PPSN 2010, Auger et al, GECCO 2011.

    :See also: `fmin` (), `OOOptimizer`, `CMAOptions`, `plot` (), `ask` (),
        `tell` (), `ask_and_eval` ()

    """
    @property  # read only attribute decorator for a method
    def popsize(self):
        """number of samples by default returned by `ask` ()
        """
        return self.sp.popsize

    # this is not compatible with python2.5:
    #     @popsize.setter
    #     def popsize(self, p):
    #         """popsize cannot be set (this might change in future)
    #         """
    #         raise RuntimeError("popsize cannot be changed")

    def stop(self, check=True):
        """return the termination status as dictionary.

        With ``check==False``, the termination conditions are not checked
        and the status might not reflect the current situation.
        ``stop().clear()`` removes the currently active termination
        conditions.
        """
        if (check and self.countiter > 0 and self.opts['termination_callback'] and
                self.opts['termination_callback'] != str(self.opts['termination_callback'])):
            self.callbackstop = self.opts['termination_callback'](self)

        return self._stopdict(self, check)  # update the stopdict and return a Dict

    def __init__(self, x0, sigma0, inopts={}):
        """see class `CMAEvolutionStrategy`

        """
        self.inputargs = dict(locals())  # for the record
        del self.inputargs['self']  # otherwise the instance self has a cyclic reference
        self.inopts = inopts
        opts = CMAOptions(inopts).complement()  # CMAOptions() == fmin([],[]) == defaultOptions()
        global_verbosity = opts.eval('verbose')
        if global_verbosity < -8:
            opts['verb_disp'] = 0
            opts['verb_log'] = 0
            opts['verb_plot'] = 0

        if 'noise_handling' in opts and opts.eval('noise_handling'):
            raise ValueError('noise_handling not available with class CMAEvolutionStrategy, use function fmin')
        if 'restarts' in opts and opts.eval('restarts'):
            raise ValueError('restarts not available with class CMAEvolutionStrategy, use function fmin')

        self._set_x0(x0)  # manage weird shapes, set self.x0
        self.N_pheno = len(self.x0)

        self.sigma0 = sigma0
        if utils.is_str(sigma0):
        # TODO: no real need here (do rather in fmin)
            self.sigma0 = eval(sigma0)  # like '1./N' or 'np.random.rand(1)[0]+1e-2'
        if np.size(self.sigma0) != 1 or np.shape(self.sigma0):
            raise ValueError('input argument sigma0 must be (or evaluate to) a scalar')
        self.sigma = self.sigma0  # goes to inialize

        # extract/expand options
        N = self.N_pheno
        if utils.is_str(opts['fixed_variables']):
            opts['fixed_variables'] = ast.literal_eval(
                    opts['fixed_variables'])
        assert (isinstance(opts['fixed_variables'], dict)
            or opts['fixed_variables'] is None)
        if isinstance(opts['fixed_variables'], dict):
            N = self.N_pheno - len(opts['fixed_variables'])
        opts.evalall(locals())  # using only N
        self.opts = opts
        self.randn = opts['randn']
        self.gp = transformations.GenoPheno(self.N_pheno,
                        opts['scaling_of_variables'],
                        opts['typical_x'],
                                            opts['fixed_variables'],
                        opts['transformation'])

        self.boundary_handler = opts['BoundaryHandler']
        if isinstance(self.boundary_handler, type):
            self.boundary_handler = self.boundary_handler(opts['bounds'])
        elif opts['bounds'] not in (None, False, [], [None, None]):
            utils.print_warning("""
                Option 'bounds' ignored because a BoundaryHandler *instance* was found.
                Consider to pass only the desired BoundaryHandler class. """,
                                CMAEvolutionStrategy.__init__)
        if not self.boundary_handler.has_bounds():
            self.boundary_handler = BoundNone()  # just a little faster and well defined
        elif not self.boundary_handler.is_in_bounds(self.x0):
            if opts['verbose'] >= 0:
                utils.print_warning("""
            Initial solution is out of the domain boundaries:
                x0   = %s
                ldom = %s
                udom = %s
            THIS MIGHT LEAD TO AN EXCEPTION RAISED LATER ON.
            """ % (str(self.gp.pheno(self.x0)),
                    str(self.boundary_handler.bounds[0]),
                    str(self.boundary_handler.bounds[1])),
                               '__init__', 'CMAEvolutionStrategy')

        # set self.mean to geno(x0)
        tf_geno_backup = self.gp.tf_geno
        if self.gp.tf_pheno and self.gp.tf_geno is None:
            self.gp.tf_geno = lambda x: x  # a hack to avoid an exception
            utils.print_warning("""
                computed initial point is likely to be wrong, because
                no inverse was found of user provided phenotype
                transformation""")
        self.mean = self.gp.geno(np.array(self.x0, copy=True),
                            from_bounds=self.boundary_handler.inverse,
                            copy=False)
        self.mean0 = array(self.mean, copy=True)  # relevant for initial injection
        self.gp.tf_geno = tf_geno_backup
        # without copy_always interface:
        # self.mean = self.gp.geno(array(self.x0, copy=True), copy_if_changed=False)
        self.N = len(self.mean)
        assert N == self.N
        # self.fmean = np.NaN  # TODO name should change? prints nan in output files (OK with matlab&octave)
        # self.fmean_noise_free = 0.  # for output only

        self.sp = _CMAParameters(N, opts)
        self.sp0 = self.sp  # looks useless, as it is not a copy

        self.adapt_sigma = opts['AdaptSigma']
        if self.adapt_sigma is None:
            utils.print_warning("""Value `None` for option 'AdaptSigma' is
    ambiguous and hence depreciated. AdaptSigma can be set to `True` or
    `False` or a class or class instance which inherited from
    cma.sigma_adaptation.CMAAdaptSigmaBase""")
            self.adapt_sigma = CMAAdaptSigmaCSA
        elif self.adapt_sigma is True:
            if opts['CMA_diagonal'] is True and N > 299:
                self.adapt_sigma = CMAAdaptSigmaTPA
            else:
                self.adapt_sigma = CMAAdaptSigmaCSA
        elif self.adapt_sigma is False:
            self.adapt_sigma = CMAAdaptSigmaNone()
        if isinstance(self.adapt_sigma, type):  # Is a class?
            # Then we want the instance.
            self.adapt_sigma = self.adapt_sigma(dimension=N, popsize=self.sp.popsize)
        self.mean_shift_samples = True if (isinstance(self.adapt_sigma, CMAAdaptSigmaTPA) or
            opts['mean_shift_line_samples']) else False

        # iiinteger handling, currently very basic:
        # 1) prepare minstd to be a vector
        if (len(opts['integer_variables']) and
                np.isscalar(opts['minstd'])):
            opts['minstd'] = N * [opts['minstd']]
        # 2) set minstd to 1 / (2 Nint + 1),
        #    the setting 2 / (2 Nint + 1) already prevents convergence
        for i in opts['integer_variables']:
            if -N <= i < N:
                opts['minstd'][i] = max((opts['minstd'][i],
                    1 / (2 * len(opts['integer_variables']) + 1)))
            else:
                utils.print_warning(
                    """integer index %d not in range of dimension %d""" %
                        (i, N))

        # initialization of state variables
        self.countiter = 0
        self.countevals = max((0, opts['verb_append'])) \
            if not isinstance(opts['verb_append'], bool) else 0
        self.pc = np.zeros(N)
        self.pc_neg = np.zeros(N)
        def eval_scaling_vector(in_):
            res = 1
            if in_ is not None and np.all(in_):
                res = array(in_, dtype=float)
                if np.size(res) not in (1, N):
                    raise ValueError("""CMA_stds option must have dimension %d
                                 instead of %d""" %
                                 (str(N), np.size(res)))
            return res
        if 1 < 3:  # new version with class
            self.sigma_vec0 = eval_scaling_vector(self.opts['CMA_stds'])
            self.sigma_vec = transformations.DiagonalDecoding(self.sigma_vec0)
            if np.isfinite(self.opts['CMA_dampsvec_fac']):
                self.sigma_vec *= np.ones(N)  # make sure to get a vector
        else:
            self.sigma_vec = eval_scaling_vector(self.opts['CMA_stds'])
            if np.isfinite(self.opts['CMA_dampsvec_fac']):
                self.sigma_vec *= np.ones(N)  # make sure to get a vector
            self.sigma_vec0 = self.sigma_vec if np.isscalar(self.sigma_vec) \
                                            else self.sigma_vec.copy()
        stds = eval_scaling_vector(self.opts['CMA_teststds'])
        if self.opts['CMA_diagonal']:  # is True or > 0
            # linear time and space complexity
            self.sigma_vec = transformations.DiagonalDecoding(stds * np.ones(N))
            self.sm = sampler.GaussStandardConstant(N)
            self._updateBDfromSM(self.sm)
            if self.opts['CMA_diagonal'] == 1:
                utils.print_warning("""Option 'CMA_diagonal' set to 1
                which is (very) different from setting to `True`""")
        else:
            if 11 < 3:
                if hasattr(self.opts['vv'], '__getitem__') and \
                        self.opts['vv'][0].startswith('sweep_ccov'):
                    self.opts['CMA_const_trace'] = True
            if self.opts['CMA_sampler'] is None:
                self.sm = sampler.GaussFullSampler(stds * np.ones(N),
                    lazy_update_gap=(
                        1. / (self.sp.c1 + self.sp.cmu + 1e-23) / self.N / 10
                        if self.opts['updatecovwait'] is None
                        else self.opts['updatecovwait']),
                    constant_trace={0:'None',
                                    1:'mean',
                                    2:'geig'}[self.opts['CMA_const_trace']],
                    randn=self.opts['randn'],
                    eigenmethod=self.opts['CMA_eigenmethod'],
                    )
                p = self.sm.parameters(mueff=self.sp.weights.mueff,
                                       lam=self.sp.weights.lambda_)
                self.sp.weights.finalize_negative_weights(N, p['c1'], p['cmu'])
            elif isinstance(self.opts['CMA_sampler'], type):  # type(...) is type, inspect.isclass(.)
                try:
                    self.sm = self.opts['CMA_sampler'](
                                stds * np.ones(N),
                                **self.opts['CMA_sampler_options'])
                except:
                    if max(stds) > min(stds):
                        utils.print_warning("""different initial standard
    deviations are not supported by the current sampler and hence ignored
    """)
                    elif stds[0] != 1:
                        utils.print_warning("""ignoring scaling factor %f
    for sample distribution""" % stds[0])
                    self.sm = self.opts['CMA_sampler'](N,
                                **self.opts['CMA_sampler_options'])
            else:  # CMA_sampler is already initialized as class instance
                self.sm = self.opts['CMA_sampler']
            if not isinstance(self.sm, interfaces.StatisticalModelSamplerWithZeroMeanBaseClass):
                utils.print_warning("""statistical model sampler did
    not evaluate to the expected type `%s` but to type `%s`. This is
    likely to lead to an exception later on. """ % (
                    str(type(interfaces.StatisticalModelSamplerWithZeroMeanBaseClass)),
                    str(type(self.sm))))
            self._updateBDfromSM(self.sm)

        self.dC = self.sm.variances
        self.D = self.dC**0.5  # we assume that the initial C is diagonal
        self.pop_injection_solutions = []
        self.pop_injection_directions = []
        self.number_of_solutions_asked = 0
        self.number_of_injections_delivered = 0  # used/delivered in asked

        # self.gp.pheno adds fixed variables
        relative_stds = ((self.gp.pheno(self.mean + self.sigma * self.sigma_vec * self.D)
                          - self.gp.pheno(self.mean - self.sigma * self.sigma_vec * self.D)) / 2.0
                         / (self.boundary_handler.get_bounds('upper', self.N_pheno)
                            - self.boundary_handler.get_bounds('lower', self.N_pheno)))
        if np.any(relative_stds > 1):
            idx = np.nonzero(relative_stds > 1)[0]
            s = ("Initial standard deviation" +
                 "%s larger than the bounded domain size in variable %s"
                 % (("s (sigma0*stds*scaling) are", str(idx))
                    if len(idx) > 1 else (" (sigma0*stds*scaling) is", str(idx[0]))))
            raise ValueError(s)
        self._flgtelldone = True
        self.itereigenupdated = self.countiter
        self.count_eigen = 0
        self.noiseS = 0  # noise "signal"
        self.hsiglist = []

        if not opts['seed']:
            np.random.seed()
            six_decimals = (time.time() - 1e6 * (time.time() // 1e6))
            opts['seed'] = 1e5 * np.random.rand() + six_decimals + 1e5 * (time.time() % 1)
        opts['seed'] = int(opts['seed'])
        np.random.seed(opts['seed'])  # CAVEAT: this only seeds np.random

        self.sent_solutions = _CMASolutionDict()
        self.archive = _CMASolutionDict()
        self.best = ot.BestSolution()

        self.const = _BlancClass()
        self.const.chiN = N**0.5 * (1 - 1. / (4.*N) + 1. / (21.*N**2))  # expectation of norm(randn(N,1))

        self.logger = CMADataLogger(opts['verb_filenameprefix'],
                                                     modulo=opts['verb_log']).register(self)

        # attribute for stopping criteria in function stop
        self._stopdict = _CMAStopDict()
        self.callbackstop = 0

        self.fit = _BlancClass()
        self.fit.fit = []  # not really necessary
        self.fit.hist = []  # short history of best
        self.fit.histbest = []  # long history of best
        self.fit.histmedian = []  # long history of median

        self.more_to_write = []  # [1, 1, 1, 1]  #  N*[1]  # needed when writing takes place before setting

        # say hello
        if opts['verb_disp'] > 0 and opts['verbose'] >= 0:
            sweighted = '_w' if self.sp.weights.mu > 1 else ''
            smirr = 'mirr%d' % (self.sp.lam_mirr) if self.sp.lam_mirr else ''
            print('(%d' % (self.sp.weights.mu) + sweighted + ',%d' % (self.sp.popsize) + smirr +
                  ')-' + ('a' if opts['CMA_active'] else '') + 'CMA-ES' +
                  ' (mu_w=%2.1f,w_1=%d%%)' % (self.sp.weights.mueff, int(100 * self.sp.weights[0])) +
                  ' in dimension %d (seed=%d, %s)' % (N, opts['seed'], time.asctime()))  # + func.__name__
            if opts['CMA_diagonal'] and self.sp.CMA_on:
                s = ''
                if opts['CMA_diagonal'] is not True:
                    s = ' for '
                    if opts['CMA_diagonal'] < np.inf:
                        s += str(int(opts['CMA_diagonal']))
                    else:
                        s += str(np.floor(opts['CMA_diagonal']))
                    s += ' iterations'
                    s += ' (1/ccov=' + str(round(1. / (self.sp.c1 + self.sp.cmu))) + ')'
                print('   Covariance matrix is diagonal' + s)

    def _set_x0(self, x0):
        if utils.is_str(x0):
            if type(x0) is not str:
                print(type(x0), x0)
            x0 = eval(x0)
        self.x0 = array(x0, dtype=float, copy=True)  # should not have column or row, is just 1-D
        if self.x0.ndim == 2:
            if self.opts.eval('verbose') >= 0:
                utils.print_warning('input x0 should be a list or 1-D array, trying to flatten ' +
                                    str(self.x0.shape) + '-array')
            if self.x0.shape[0] == 1:
                self.x0 = self.x0[0]
            elif self.x0.shape[1] == 1:
                self.x0 = array([x[0] for x in self.x0])
        if self.x0.ndim != 1:
            raise ValueError('x0 must be 1-D array')
        if len(self.x0) <= 1:
            raise ValueError('optimization in 1-D is not supported (code was never tested)')
        try:
            self.x0.resize(self.x0.shape[0])  # 1-D array, not really necessary?!
        except NotImplementedError:
            pass
    # ____________________________________________________________
    # ____________________________________________________________
    def ask(self, number=None, xmean=None, sigma_fac=1,
            gradf=None, args=()):
        """get/sample new candidate solutions.

        Solutions are sampled from a multi-variate
        normal distribution and transformed to f-representation
        (phenotype) to be evaluated.

        Arguments
        ---------
            `number`
                number of returned solutions, by default the
                population size ``popsize`` (AKA ``lambda``).
            `xmean`
                distribution mean, phenotyp?
            `sigma_fac`
                multiplier for internal sample width (standard
                deviation)
            `gradf`
                gradient, ``len(gradf(x)) == len(x)``, if
                ``gradf is not None`` the third solution in the
                returned list is "sampled" in supposedly Newton
                direction ``np.dot(C, gradf(xmean, *args))``.
            `args`
                additional arguments passed to gradf

        Return
        ------
        A list of N-dimensional candidate solutions to be evaluated

        Example
        -------
        >>> import cma
        >>> es = cma.CMAEvolutionStrategy([0,0,0,0], 0.3)  #doctest: +ELLIPSIS
        (4_w,...
        >>> while not es.stop() and es.best.f > 1e-6:
        ...     X = es.ask()  # get list of new solutions
        ...     fit = [cma.ff.rosen(x) for x in X]  # call fct with each solution
        ...     es.tell(X, fit)  # feed values

        :See: `ask_and_eval`, `ask_geno`, `tell`

        """
        assert self.countiter >= 0
        if self.countiter == 0:
            self.timer = utils.ElapsedWCTime()
        else:
            self.timer.tic
        pop_geno = self.ask_geno(number, xmean, sigma_fac)

        # N,lambda=20,200: overall CPU 7s vs 5s == 40% overhead, even without bounds!
        #                  new data: 11.5s vs 9.5s == 20%
        # TODO: check here, whether this is necessary?
        # return [self.gp.pheno(x, copy=False, into_bounds=self.boundary_handler.repair) for x in pop]  # probably fine
        # return [Solution(self.gp.pheno(x, copy=False), copy=False) for x in pop]  # here comes the memory leak, now solved
        pop_pheno = [self.gp.pheno(x, copy=True,
                                into_bounds=self.boundary_handler.repair)
                     for x in pop_geno]

        if gradf is not None:
            if not isinstance(self.sm, sampler.GaussFullSampler):
                utils.print_warning("""Gradient injection may fail,
    because sampler attributes `B` and `D` are not present""",
                                    "ask", "CMAEvolutionStrategy",
                                    self.countiter, maxwarns=1)
            try:
                # see Hansen (2011), Injecting external solutions into CMA-ES
                if not self.gp.islinear:
                    utils.print_warning("""
                    using the gradient (option ``gradf``) with a non-linear
                    coordinate-wise transformation (option ``transformation``)
                    has never been tested.""")
                    # TODO: check this out
                def grad_numerical_of_coordinate_map(x, map, epsilon=None):
                    """map is a coordinate-wise independent map, return
                    the estimated diagonal of the Jacobian.
                    """
                    eps = 1e-8 * (1 + abs(x)) if epsilon is None else epsilon
                    return (map(x + eps) - map(x - eps)) / (2 * eps)
                def grad_numerical_sym(x, func, epsilon=None):
                    """return symmetric numerical gradient of func : R^n -> R.
                    """
                    eps = 1e-8 * (1 + abs(x)) if epsilon is None else epsilon
                    grad = np.zeros(len(x))
                    ei = np.zeros(len(x))  # float is 1.6 times faster than int
                    for i in rglen(x):
                        ei[i] = eps[i]
                        grad[i] = (func(x + ei) - func(x - ei)) / (2*eps[i])
                        ei[i] = 0
                    return grad
                try:
                    if self.last_iteration_with_gradient == self.countiter:
                        utils.print_warning('gradient is used several times in ' +
                                'this iteration', iteration=self.countiter,
                                    verbose=self.opts['verbose'])
                    self.last_iteration_with_gradient = self.countiter
                except AttributeError:
                    pass
                index_for_gradient = min((2, len(pop_pheno)-1))
                if xmean is None:
                    xmean = self.mean
                xpheno = self.gp.pheno(xmean, copy=True,
                                    into_bounds=self.boundary_handler.repair)
                grad_at_mean = gradf(xpheno, *args)
                # lift gradient into geno-space
                if not self.gp.isidentity or (self.boundary_handler is not None
                        and self.boundary_handler.has_bounds()):
                    boundary_repair = None
                    gradpen = 0
                    if isinstance(self.boundary_handler, BoundTransform):
                        boundary_repair = self.boundary_handler.repair
                    elif isinstance(self.boundary_handler,
                                    BoundPenalty):
                        fpenalty = lambda x: self.boundary_handler.__call__(
                            x, SolutionDict({tuple(x): {'geno': x}}), self.gp)
                        gradpen = grad_numerical_sym(
                            xmean, fpenalty)
                    elif self.boundary_handler is None or \
                            isinstance(self.boundary_handler,
                                       BoundNone):
                        pass
                    else:
                        raise NotImplementedError(
                            "unknown boundary handling method" +
                            str(self.boundary_handler) +
                            " when using gradf")
                    gradgp = grad_numerical_of_coordinate_map(
                        xmean,
                        lambda x: self.gp.pheno(x, copy=True,
                                into_bounds=boundary_repair))
                    grad_at_mean = grad_at_mean * gradgp + gradpen

                # TODO: frozen variables brake the code (e.g. at grad of map)
                if len(grad_at_mean) != self.N or self.opts['fixed_variables']:
                    NotImplementedError("""
                    gradient with fixed variables is not (yet) implemented,
                    implement a simple transformation of the objective instead""")
                v = self.D * np.dot(self.sm.B.T, self.sigma_vec * grad_at_mean)
                # newton_direction = sv * B * D * D * B^T * sv * gradient = sv * B * D * v
                # v = D^-1 * B^T * sv^-1 * newton_direction = D * B^T * sv * gradient
                q = sum(v**2)
                if q:
                    # Newton direction
                    pop_geno[index_for_gradient] = xmean - self.sigma \
                                * (self.N / q)**0.5 \
                                * (self.sigma_vec * np.dot(self.sm.B, self.sm.D * v))
                    if 11 < 3 and self.opts['vv']:
                        # gradient direction
                        q = sum((np.dot(self.sm.B.T, self.sigma_vec**-1 * grad_at_mean) / self.sm.D)**2)
                        pop_geno[index_for_gradient] = xmean - self.sigma \
                                        * (self.N / q)**0.5 * grad_at_mean \
                            if q else xmean
                else:
                    pop_geno[index_for_gradient] = xmean
                    utils.print_warning('gradient zero observed',
                                        iteration=self.countiter)
                # test "pure" gradient:
                # pop_geno[index_for_gradient] = -0.52 * grad_at_mean
                pop_pheno[index_for_gradient] = self.gp.pheno(
                    pop_geno[index_for_gradient], copy=True,
                    into_bounds=self.boundary_handler.repair)
                if 11 < 3:
                    print("x/m", pop_pheno[index_for_gradient] / self.mean)
                    print("  x-m=",
                          pop_pheno[index_for_gradient] - self.mean)
                    print("    g=", grad_at_mean)
                    print("      (x-m-g)/||g||=", (pop_pheno[index_for_gradient] - self.mean - grad_at_mean) / sum(grad_at_mean**2)**0.5
                          )
            except AttributeError:
                utils.print_warning("""Gradient injection failed
    presumably due to missing attribute ``self.sm.B or self.sm.D``""")


        # insert solutions, this could also (better?) be done in self.gp.pheno
        for i in rglen((pop_geno)):
            self.sent_solutions.insert(pop_pheno[i], geno=pop_geno[i],
                                       iteration=self.countiter)
        ### iiinteger handling could come here
        return pop_pheno

    # ____________________________________________________________
    # ____________________________________________________________
    def ask_geno(self, number=None, xmean=None, sigma_fac=1):
        """get new candidate solutions in genotyp.

        Solutions are sampled from a multi-variate normal distribution.

        Arguments are
            `number`
                number of returned solutions, by default the
                population size `popsize` (AKA lambda).
            `xmean`
                distribution mean
            `sigma_fac`
                multiplier for internal sample width (standard
                deviation)

        `ask_geno` returns a list of N-dimensional candidate solutions
        in genotyp representation and is called by `ask`.

        Details: updates the sample distribution if needed and might
        change the geno-pheno transformation during this update.

        :See: `ask`, `ask_and_eval`

        """

        if number is None or number < 1:
            number = self.sp.popsize
        if self.number_of_solutions_asked == 0:
            self.number_of_injections = (
                len(self.pop_injection_directions) +
                len(self.pop_injection_solutions))

            # update distribution, might change self.mean

        if not self.opts['tolconditioncov'] or not np.isfinite(self.opts['tolconditioncov']):
            self.alleviate_conditioning_in_coordinates(1e8)
            self.alleviate_conditioning(1e12)

        xmean_arg = xmean
        if xmean is None:
            xmean = self.mean
        else:
            try:
                xmean = self.archive[xmean]['geno']
                # noise handling after call of tell
            except KeyError:
                try:
                    xmean = self.sent_solutions[xmean]['geno']
                    # noise handling before calling tell
                except KeyError:
                    pass

        if 11 < 3:
            if self.opts['CMA_AII']:
                if self.countiter == 0:
                    # self.aii = AII(self.x0, self.sigma0)
                    pass
                self._flgtelldone = False
                pop = self.aii.ask(number)
                return pop

        sigma = sigma_fac * self.sigma

        # update parameters for sampling the distribution
        #        fac  0      1      10
        # 150-D cigar:
        #           50749  50464   50787
        # 200-D elli:               == 6.9
        #                  99900   101160
        #                 100995   103275 == 2% loss
        # 100-D elli:               == 6.9
        #                 363052   369325  < 2% loss
        #                 365075   365755

        # sample distribution
        if self._flgtelldone:  # could be done in tell()!?
            self._flgtelldone = False
            self.ary = []

        # check injections from pop_injection_directions
        arinj = []
        # a hack: do not use injection when only a single solution is asked for or a solution with a specific mean
        if number > 1 and (xmean_arg is None or Mh.vequals_approximately(xmean_arg, self.mean)):
            if self.countiter < 4 and \
                    len(self.pop_injection_directions) > self.popsize - 2:
                utils.print_warning('  %d special injected samples with popsize %d, '
                                    % (len(self.pop_injection_directions), self.popsize)
                                    + "popsize %d will be used" % (len(self.pop_injection_directions) + 2)
                                    + (" and the warning is suppressed in the following" if self.countiter == 3 else ""))
            while self.pop_injection_directions:
                if len(arinj) >= number:
                    break
                # TODO: if len(arinj) > number, ask doesn't fulfill the contract
                y = self.pop_injection_directions.pop(0)
                if self.opts['CMA_sample_on_sphere_surface']:
                    y *= (self.N**0.5 if self.opts['CSA_squared'] else
                          self.const.chiN) / self.mahalanobis_norm(y) / self.sigma
                else:
                    y *= self._random_rescaling_factor_to_mahalanobis_size(y) / self.sigma
                arinj.append(y)
            while self.pop_injection_solutions:
                arinj.append((self.pop_injection_solutions.pop(0) - self.mean) / self.sigma)
            if self.mean_shift_samples and self.countiter > 1:
                # TPA is implemented by injection of the Delta mean
                s1 = sum(arinj[1]**2)**0.5              # set both vectors
                arinj[1] *= sum(arinj[0]**2)**0.5 / s1  # to same length
                if not Mh.vequals_approximately(arinj[0], -arinj[1]):
                    utils.print_warning("""mean_shift_samples, but the
                        first two solutions are
                        not mirrors. This can happen if only `ask(1)` is
                        used instead of `ask()`. """,
                                   "ask_geno", "CMAEvolutionStrategy",
                                        self.countiter)
                    arinj[1] /= sum(arinj[0]**2)**0.5 / s1  # revert change
            self.number_of_injections_delivered += len(arinj)
            assert self.countiter < 2 or not self.mean_shift_samples or self.number_of_injections_delivered >= 2

        Niid = number - len(arinj) # each row is a solution
        # compute ary
        if Niid >= 0:  # should better be true
            ary = self.sigma_vec * np.asarray(self.sm.sample(Niid))
            self._updateBDfromSM(self.sm)  # sm.sample invoked lazy update
            # unconditional mirroring
            if self.sp.lam_mirr and self.opts['CMA_mirrormethod'] == 0:
                for i in range(Mh.sround(self.sp.lam_mirr * number / self.popsize)):
                    if 2 * (i + 1) > len(ary):
                        utils.print_warning("fewer mirrors generated than given in parameter setting (%d<%d)"
                                            % (i, self.sp.lam_mirr),
                                       "ask_geno", "CMAEvolutionStrategy",
                                            iteration=self.countiter,
                                            maxwarns=4)
                        break
                    ary[-1 - 2 * i] = -ary[-2 - 2 * i]
            if len(arinj):
                ary = np.vstack((arinj, ary))
        else:
            ary = array(arinj)
            assert number == len(arinj)

        if self.opts['verbose'] > 4 and self.countiter < 3 and len(arinj) and self.adapt_sigma is not CMAAdaptSigmaTPA:
            utils.print_message('   %d pre-injected solutions will be used (popsize=%d)' %
                                (len(arinj), len(ary)))

        pop = xmean + sigma * ary
        self.evaluations_per_f_value = 1
        self.ary = ary
        self.number_of_solutions_asked += len(pop)
        return pop

    def random_rescale_to_mahalanobis(self, x):
        """change `x` like for injection, all on genotypic level"""
        x = x - self.mean  # -= fails if dtypes don't agree
        if any(x):
            x *= sum(self.randn(len(x))**2)**0.5 / self.mahalanobis_norm(x)
        x += self.mean
        return x
    def _random_rescaling_factor_to_mahalanobis_size(self, y):
        """``self.mean + self._random_rescaling_factor_to_mahalanobis_size(y) * y``
        is guarantied to appear like from the sample distribution.
        """
        if len(y) != self.N:
            raise ValueError('len(y)=%d != %d=dimension' % (len(y), self.N))
        if not any(y):
            utils.print_warning("input was all-zeros, which is probably a bug",
                           "_random_rescaling_factor_to_mahalanobis_size",
                                iteration=self.countiter)
            return 1.0
        return sum(self.randn(len(y))**2)**0.5 / self.mahalanobis_norm(y)


    def get_mirror(self, x, preserve_length=False):
        """return ``pheno(self.mean - (geno(x) - self.mean))``.

        >>> import numpy as np, cma
        >>> es = cma.CMAEvolutionStrategy(np.random.randn(3), 1)  #doctest: +ELLIPSIS
        (3_w,...
        >>> x = np.random.randn(3)
        >>> assert cma.utilities.math.Mh.vequals_approximately(es.mean - (x - es.mean), es.get_mirror(x, preserve_length=True))
        >>> x = es.ask(1)[0]
        >>> vals = (es.get_mirror(x) - es.mean) / (x - es.mean)
        >>> assert cma.utilities.math.Mh.equals_approximately(sum(vals), len(vals) * vals[0])

        TODO: this implementation is yet experimental.

        TODO: this implementation includes geno-pheno transformation,
        however in general GP-transformation should be separated from
        specific code.

        Selectively mirrored sampling improves to a moderate extend but
        overadditively with active CMA for quite understandable reasons.

        Optimal number of mirrors are suprisingly small: 1,2,3 for
        maxlam=7,13,20 where 3,6,10 are the respective maximal possible
        mirrors that must be clearly suboptimal.

        """
        try:
            dx = self.sent_solutions[x]['geno'] - self.mean
        except:  # can only happen with injected solutions?!
            dx = self.gp.geno(x, from_bounds=self.boundary_handler.inverse,
                              copy=True) - self.mean

        if not preserve_length:
            # dx *= sum(self.randn(self.N)**2)**0.5 / self.mahalanobis_norm(dx)
            dx *= self._random_rescaling_factor_to_mahalanobis_size(dx)
        x = self.mean - dx
        y = self.gp.pheno(x, into_bounds=self.boundary_handler.repair)
        # old measure: costs 25% in CPU performance with N,lambda=20,200
        self.sent_solutions.insert(y, geno=x, iteration=self.countiter)
        return y

    # ____________________________________________________________
    # ____________________________________________________________
    #
    def ask_and_eval(self, func, args=(), gradf=None, number=None, xmean=None, sigma_fac=1,
                     evaluations=1, aggregation=np.median, kappa=1):
        """sample `number` solutions and evaluate them on `func`.

        Each solution ``s`` is resampled until
        ``self.is_feasible(s, func(s)) is True``.

        Arguments
        ---------
        `func`:
            objective function, ``func(x)`` returns a scalar
        `args`:
            additional parameters for `func`
        `gradf`:
            gradient of objective function, ``g = gradf(x, *args)``
            must satisfy ``len(g) == len(x)``
        `number`:
            number of solutions to be sampled, by default
            population size ``popsize`` (AKA lambda)
        `xmean`:
            mean for sampling the solutions, by default ``self.mean``.
        `sigma_fac`:
            multiplier for sampling width, standard deviation, for example
            to get a small perturbation of solution `xmean`
        `evaluations`:
            number of evaluations for each sampled solution
        `aggregation`:
            function that aggregates `evaluations` values to
            as single value.
        `kappa`:
            multiplier used for the evaluation of the solutions, in
            that ``func(m + kappa*(x - m))`` is the f-value for ``x``.

        Return
        ------
        ``(X, fit)``, where

        - `X`: list of solutions
        - `fit`: list of respective function values

        Details
        -------
        While ``not self.is_feasible(x, func(x))`` new solutions are
        sampled. By default ``self.is_feasible == cma.feasible == lambda x, f: f not in (None, np.NaN)``.
        The argument to `func` can be freely modified within `func`.

        Depending on the ``CMA_mirrors`` option, some solutions are not
        sampled independently but as mirrors of other bad solutions. This
        is a simple derandomization that can save 10-30% of the
        evaluations in particular with small populations, for example on
        the cigar function.

        Example
        -------
        >>> import cma
        >>> x0, sigma0 = 8*[10], 1  # 8-D
        >>> es = cma.CMAEvolutionStrategy(x0, sigma0)  #doctest: +ELLIPSIS
        (5_w,...
        >>> while not es.stop():
        ...     X, fit = es.ask_and_eval(cma.ff.elli)  # handles NaN with resampling
        ...     es.tell(X, fit)  # pass on fitness values
        ...     es.disp(20) # print every 20-th iteration  #doctest: +ELLIPSIS
        Iterat #Fevals...
        >>> print('terminated on ' + str(es.stop()))  #doctest: +ELLIPSIS
        terminated on ...

        A single iteration step can be expressed in one line, such that
        an entire optimization after initialization becomes::

            while not es.stop():
                es.tell(*es.ask_and_eval(cma.ff.elli))

        """
        # initialize
        popsize = self.sp.popsize
        if number is not None:
            popsize = int(number)

        if self.opts['CMA_mirrormethod'] == 1:  # direct selective mirrors
            nmirrors = Mh.sround(self.sp.lam_mirr * popsize / self.sp.popsize)
            self._mirrormethod1_done = self.countiter
        else:
            # method==0 unconditional mirrors are done in ask_geno
            # method==2 delayed selective mirrors are done via injection
            nmirrors = 0
        assert nmirrors <= popsize // 2
        self.mirrors_idx = np.arange(nmirrors)  # might never be used
        is_feasible = self.opts['is_feasible']

        # do the work
        fit = []  # or np.NaN * np.empty(number)
        X_first = self.ask(popsize, xmean=xmean, gradf=gradf, args=args)
        if xmean is None:
            xmean = self.mean  # might have changed in self.ask
        X = []
        for k in range(popsize):
            x, f = X_first.pop(0), None
            rejected = -1
            while rejected < 0 or not is_feasible(x, f):  # rejection sampling
                rejected += 1
                if rejected:  # resample
                    x = self.ask(1, xmean, sigma_fac)[0]
                elif k >= popsize - nmirrors:  # selective mirrors
                    if k == popsize - nmirrors:
                        self.mirrors_idx = np.argsort(fit)[-1:-1 - nmirrors:-1]
                    x = self.get_mirror(X[self.mirrors_idx[popsize - 1 - k]])

                # constraints handling test hardwired ccccccccccc

                length_normalizer = 1
                # zzzzzzzzzzzzzzzzzzzzzzzzz
                if 11 < 3:
                    # for some unclear reason, this normalization does not work as expected: the step-size
                    # becomes sometimes too large and overall the mean might diverge. Is the reason that
                    # we observe random fluctuations, because the length is not selection relevant?
                    # However sigma-adaptation should mainly work on the correlation, not the length?
                    # Or is the reason the deviation of the direction introduced by using the original
                    # length, which also can effect the measured correlation?
                    # Update: if the length of z in CSA is clipped at chiN+1, it works, but only sometimes?
                    length_normalizer = self.N**0.5 / self.mahalanobis_norm(x - xmean)  # self.const.chiN < N**0.5, the constant here is irrelevant (absorbed by kappa)
                    # print(self.N**0.5 / self.mahalanobis_norm(x - xmean))
                    # self.more_to_write += [length_normalizer * 1e-3, length_normalizer * self.mahalanobis_norm(x - xmean) * 1e2]

                f = func(x, *args) if kappa == 1 else \
                    func(xmean + kappa * length_normalizer * (x - xmean),
                         *args)
                if is_feasible(x, f) and evaluations > 1:
                    f = aggregation([f] + [(func(x, *args) if kappa == 1 else
                                            func(xmean + kappa * length_normalizer * (x - xmean), *args))
                                           for _i in range(int(evaluations - 1))])
                if rejected + 1 % 1000 == 0:
                    print('  %d solutions rejected (f-value NaN or None) at iteration %d' %
                          (rejected, self.countiter))
            fit.append(f)
            X.append(x)
        self.evaluations_per_f_value = int(evaluations)
        return X, fit

    def _prepare_injection_directions(self):
        """provide genotypic directions for TPA and selective mirroring,
        with no specific length normalization, to be used in the
        coming iteration.

        Details:
        This method is called in the end of `tell`. The result is
        assigned to ``self.pop_injection_directions`` and used in
        `ask_geno`.

        """
        # self.pop_injection_directions is supposed to be empty here
        if self.pop_injection_directions or self.pop_injection_solutions:
            raise ValueError("""Found unused injected direction/solutions.
                This could be a bug in the calling order/logics or due to
                a too small popsize used in `ask()` or when only using
                `ask(1)` repeatedly. """)
        ary = []
        if self.mean_shift_samples:
            ary = [self.mean - self.mean_old]
            ary.append(self.mean_old - self.mean)  # another copy!
            if ary[-1][0] == 0.0:
                utils.print_warning('zero mean shift encountered',
                               '_prepare_injection_directions',
                               'CMAEvolutionStrategy', self.countiter)
        if self.opts['pc_line_samples']: # caveat: before, two samples were used
            ary.append(self.pc.copy())
        if self.sp.lam_mirr and (
                self.opts['CMA_mirrormethod'] == 2 or (
                    self.opts['CMA_mirrormethod'] == 1 and ( # replacement for direct selective mirrors
                        not hasattr(self, '_mirrormethod1_done') or
                        self._mirrormethod1_done < self.countiter - 1))):
            mirrors = self.get_selective_mirrors()
            if mirrors:
                ary += mirrors
            else:
                utils.print_warning('mirrors omitted (pop_sorted attribute not found?)',
                               '_prepare_injection_directions',
                                    iteration=self.countiter)
        self.pop_injection_directions = ary
        return ary

    def get_selective_mirrors(self, number=None, pop_sorted=None):
        """get mirror genotypic directions from worst solutions.

        Details:
        Takes the last ``number=sp.lam_mirr`` entries in
        ``pop_sorted=self.pop_sorted`` as solutions to be mirrored.

        """
        if pop_sorted is None:
            try:
                pop_sorted = self.pop_sorted
            except AttributeError:
                return None
        if number is None:
            number = self.sp.lam_mirr
        res = []
        for i in range(1, number + 1):
            res.append(self.mean_old - pop_sorted[-i])
        return res

    # ____________________________________________________________
    def tell(self, solutions, function_values, check_points=None,
             copy=False):
        """pass objective function values to prepare for next
        iteration. This core procedure of the CMA-ES algorithm updates
        all state variables, in particular the two evolution paths, the
        distribution mean, the covariance matrix and a step-size.

        Arguments
        ---------
        `solutions`
            list or array of candidate solution points (of
            type `numpy.ndarray`), most presumably before
            delivered by method `ask()` or `ask_and_eval()`.
        `function_values`
            list or array of objective function values
            corresponding to the respective points. Beside for termination
            decisions, only the ranking of values in `function_values`
            is used.
        `check_points`
            If ``check_points is None``, only solutions that are not generated
            by `ask()` are possibly clipped (recommended). ``False`` does not clip
            any solution (not recommended).
            If ``True``, clips solutions that realize long steps (i.e. also
            those that are unlikely to be generated with `ask()`). `check_points`
            can be a list of indices to be checked in solutions.
        `copy`
            ``solutions`` can be modified in this routine, if ``copy is False``

        Details
        -------
        `tell()` updates the parameters of the multivariate
        normal search distribution, namely covariance matrix and
        step-size and updates also the attributes ``countiter`` and
        ``countevals``. To check the points for consistency is quadratic
        in the dimension (like sampling points).

        Bugs
        ----
        The effect of changing the solutions delivered by `ask()`
        depends on whether boundary handling is applied. With boundary
        handling, modifications are disregarded. This is necessary to
        apply the default boundary handling that uses unrepaired
        solutions but might change in future.

        Example
        -------
        ::

            >>> import numpy as np, cma
            >>> func = cma.ff.elli  # choose objective function
            >>> es = cma.CMAEvolutionStrategy(np.random.rand(2), 1)
            ... # doctest:+ELLIPSIS
            (3_...
            >>> while not es.stop():
            ...    X = es.ask()
            ...    es.tell(X, [func(x) for x in X])
            >>> # es.result  # where the result can be found

        :See: class `CMAEvolutionStrategy`, `ask`, `ask_and_eval`, `fmin`

        """
        if self._flgtelldone:
            raise RuntimeError('tell should only be called once per iteration')

        lam = len(solutions)
        if lam != array(function_values).shape[0]:
            raise ValueError('for each candidate solution '
                        + 'a function value must be provided')
        if lam + self.sp.lam_mirr < 3:
            raise ValueError('population size ' + str(lam) + ' is too small when option CMA_mirrors * popsize < 0.5')

        if not np.isscalar(function_values[0]):
            if np.isscalar(function_values[0][0]):
                if self.countiter <= 1:
                    utils.print_warning('function values are not a list of scalars (further warnings are suppressed)')
                function_values = [val[0] for val in function_values]
            else:
                raise ValueError('objective function values must be a list of scalars')
        if self.number_of_solutions_asked <= self.number_of_injections:
            utils.print_warning("""no independent samples generated because the
                number of injected solutions, %d, equals the number of
                solutions asked, %d, where %d solutions remain to be injected
                """ % (self.number_of_injections,
                       self.number_of_solutions_asked,
                       len(self.pop_injection_directions) + len(self.pop_injection_solutions)),
                "ask_geno", "CMAEvolutionStrategy", self.countiter)
        self.number_of_solutions_asked = 0

        # ## prepare
        N = self.N
        sp = self.sp
        if 11 < 3 and lam != sp.popsize:  # turned off, because mu should stay constant, still not desastrous
            utils.print_warning('population size has changed, recomputing parameters')
            self.sp.set(self.opts, lam)  # not really tested
        if lam < sp.weights.mu:  # rather decrease cmean instead of having mu > lambda//2
            raise ValueError('not enough solutions passed to function tell (mu>lambda)')

        self.countiter += 1  # >= 1 now
        self.countevals += sp.popsize * self.evaluations_per_f_value
        self.best.update(solutions, self.sent_solutions, function_values, self.countevals)

        flg_diagonal = self.opts['CMA_diagonal'] is True \
                       or self.countiter <= self.opts['CMA_diagonal']
        if not flg_diagonal and isinstance(self.sm, sampler.GaussStandardConstant):
            self.sm = sampler.GaussFullSampler(N)
            self._updateBDfromSM(self.sm)

        # ## manage fitness
        fit = self.fit  # make short cut

        # CPU for N,lam=20,200: this takes 10s vs 7s
        fit.bndpen = self.boundary_handler.update(function_values, self)(solutions, self.sent_solutions, self.gp)
        # for testing:
        # fit.bndpen = self.boundary_handler.update(function_values, self)([s.unrepaired for s in solutions])
        fit.idx = np.argsort(array(fit.bndpen) + array(function_values))
        fit.fit = array(function_values, copy=False)[fit.idx]

        # update output data TODO: this is obsolete!? However: need communicate current best x-value?
        # old: out['recent_x'] = self.gp.pheno(pop[0])
        # self.out['recent_x'] = array(solutions[fit.idx[0]])  # TODO: change in a data structure(?) and use current as identify
        # self.out['recent_f'] = fit.fit[0]

        # fitness histories
        fit.hist.insert(0, fit.fit[0])
        # if len(self.fit.histbest) < 120+30*N/sp.popsize or  # does not help, as tablet in the beginning is the critical counter-case
        if ((self.countiter % 5) == 0):  # 20 percent of 1e5 gen.
            fit.histbest.insert(0, fit.fit[0])
            fit.histmedian.insert(0, fit.fit[self.popsize // 2] if self.popsize % 2
                                     else np.mean(fit.fit[self.popsize // 2 - 1: self.popsize // 2 + 1]))
        if len(fit.histbest) > 2e4:  # 10 + 30*N/sp.popsize:
            fit.histbest.pop()
            fit.histmedian.pop()
        if len(fit.hist) > 10 + 30 * N / sp.popsize:
            fit.hist.pop()

        ### line 2665

        # TODO: clean up inconsistency when an unrepaired solution is available and used
        # now get the genotypes
        pop = self.pop_sorted = []  # create pop from input argument solutions
        for k, s in enumerate(solutions):  # use phenotype before Solution.repair()
            if 1 < 3:
                pop += [self.gp.geno(s,
                            from_bounds=self.boundary_handler.inverse,
                            repair=(self.repair_genotype if check_points not in (False, 0, [], ()) else None),
                            archive=self.sent_solutions)]  # takes genotype from sent_solutions, if available
                try:
                    self.archive.insert(s, value=self.sent_solutions.pop(s), fitness=function_values[k])
                    # self.sent_solutions.pop(s)
                except KeyError:
                    pass
            else:  # to be removed:
                x = self.sent_solutions.pop(s, None)  # 12.7s vs 11.3s with N,lambda=20,200
                if x is not None:
                    pop.append(x['geno'])
                    if x['iteration'] + 1 < self.countiter and check_points not in (False, 0, [], ()):
                        self.repair_genotyp(pop[-1])
                    # TODO: keep additional infos or don't pop s from sent_solutions in the first place
                else:
                    # this case is expected for injected solutions
                    pop.append(self.gp.geno(s, self.boundary_handler.inverse, copy=copy))  # cannot recover the original genotype with boundary handling
                    if check_points not in (False, 0, [], ()):
                        self.repair_genotype(pop[-1])  # necessary if pop[-1] was changed or injected by the user.
        # check that TPA mirrors are available
        self.pop = pop  # used in check_consistency of CMAAdaptSigmaTPA
        self.adapt_sigma.check_consistency(self)

        self.mean_old = self.mean
        mold = self.mean_old  # just an alias

        # check and normalize each x - m
        # check_points is a flag (None is default: check non-known solutions) or an index list
        # should also a number possible (first check_points points)?
        if check_points not in (None, False, 0, [], ()):  # useful in case of injected solutions and/or adaptive encoding, however is automatic with use_sent_solutions
            try:
                if len(check_points):
                    idx = check_points
            except:
                idx = range(sp.popsize)

            for k in idx:
                self.repair_genotype(pop[k])

        # only arrays can be multiple indexed
        pop = array(pop, copy=False)

        # sort pop
        pop = pop[fit.idx]

        # prepend best-ever solution to population, in case
        # note that pop and fit.fit do not agree anymore in this case
        if self.opts['CMA_elitist'] == 'initial':
            if not hasattr(self, 'f0'):
                utils.print_warning(
                    'Set attribute `es.f0` to make initial elitism\n' +
                    'available or use cma.fmin.',
                    'tell', 'CMAEvolutionStrategy', self.countiter)
            elif fit.fit[0] > self.f0:
                x_elit = self.mean0.copy()
                # self.clip_or_fit_solutions([x_elit], [0]) # just calls repair_genotype
                self.random_rescale_to_mahalanobis(x_elit)
                pop = array([x_elit] + list(pop), copy=False)
                utils.print_message('initial solution injected %f<%f' %
                                    (self.f0, fit.fit[0]),
                               'tell', 'CMAEvolutionStrategy',
                                    self.countiter, verbose=3)
        elif self.opts['CMA_elitist'] and self.best.f < fit.fit[0]:
            if self.best.x_geno is not None:
                xp = [self.best.x_geno]
                # xp = [self.best.xdict['geno']]
                # xp = [self.gp.geno(self.best.x[:])]  # TODO: remove
                # print self.mahalanobis_norm(xp[0]-self.mean)
            else:
                xp = [self.gp.geno(array(self.best.x, copy=True),
                                   self.boundary_handler.inverse,
                                   copy=False)]
                utils.print_warning('genotype for elitist not found', 'tell')
            # self.clip_or_fit_solutions(xp, [0])
            self.random_rescale_to_mahalanobis(xp[0])
            pop = array([xp[0]] + list(pop), copy=False)

        self.pop_sorted = pop
        # compute new mean
        self.mean = mold + self.sp.cmean * \
                    (np.sum(np.asarray(sp.weights.positive_weights) * pop[0:sp.weights.mu].T, 1) - mold)


        # check Delta m (this is not default, but could become at some point)
        # CAVE: upper_length=sqrt(2)+2 is too restrictive, test upper_length = sqrt(2*N) thoroughly.
        # replaced by repair_geno?
        # simple test case injecting self.mean:
        # self.mean = 1e-4 * self.sigma * np.random.randn(N)
        if 11 < 3 and self.opts['vv'] and check_points:  # CAVEAT: check_points might be an index-list
            cmean = self.sp.cmean / min(1, ((self.opts['vv'] * N)**0.5 + 2) / (# abuse of cmean
                (self.sp.weights.mueff**0.5 / self.sp.cmean) *
                self.mahalanobis_norm(self.mean - mold)))
        else:
            cmean = self.sp.cmean

        # zzzzzzzzzzzzzzzzzzzzzzzzzzzzzzzzz
        if 11 < 3:
            self.more_to_write += [sum(self.mean**2)]
        if 11 < 3:  # plot length of mean - mold
            self.more_to_write += [self.sp.weights.mueff**0.5 *
                sum(((1. / self.D) * np.dot(self.B.T, self.mean - mold))**2)**0.5 /
                       self.sigma / N**0.5 / cmean]
        ### line 2799

        # get learning rate constants
        cc = sp.cc
        c1 = self.opts['CMA_on'] * self.opts['CMA_rankone'] * self.sm.parameters(
            mueff=sp.weights.mueff, lam=sp.weights.lambda_).get('c1', sp.c1)  # mueff and lambda_ should not be necessary here
        cmu = self.opts['CMA_on'] * self.opts['CMA_rankmu'] * self.sm.parameters().get('cmu', sp.cmu)
        if flg_diagonal:
            cc, c1, cmu = sp.cc_sep, sp.c1_sep, sp.cmu_sep

        # now the real work can start

        # _update_ps must be called before the distribution is changed,
        # hsig() calls _update_ps
        hsig = self.adapt_sigma.hsig(self)

        if 11 < 3:
            # hsig = 1
            # sp.cc = 4 / (N + 4)
            # sp.cs = 4 / (N + 4)
            # sp.cc = 1
            # sp.damps = 2  #
            # sp.CMA_on = False
            # c1 = 0  # 2 / ((N + 1.3)**2 + 0 * sp.weights.mu) # 1 / N**2
            # cmu = min([1 - c1, cmu])
            if self.countiter == 1:
                print('parameters modified')
        # hsig = sum(self.ps**2) / self.N < 2 + 4./(N+1)
        # adjust missing variance due to hsig, in 4-D with damps=1e99 and sig0 small
        #       hsig leads to premature convergence of C otherwise
        # hsiga = (1-hsig**2) * c1 * cc * (2-cc)  # to be removed in future
        c1a = c1 - (1 - hsig**2) * c1 * cc * (2 - cc)  # adjust for variance loss

        if 11 < 3:  # diagnostic data
            # self.out['hsigcount'] += 1 - hsig
            if not hsig:
                self.hsiglist.append(self.countiter)
        if 11 < 3:  # diagnostic message
            if not hsig:
                print(str(self.countiter) + ': hsig-stall')
        if 11 < 3:  # for testing purpose
            hsig = 1  # TODO:
            #       put correction term, but how?
            if self.countiter == 1:
                print('hsig=1')

        self.pc = (1 - cc) * self.pc + hsig * (
                    (cc * (2 - cc) * self.sp.weights.mueff)**0.5 / self.sigma
                        / cmean) * (self.mean - mold) / self.sigma_vec.scaling

        # covariance matrix adaptation/udpate
        pop_zero = pop - mold
        if c1a + cmu > 0:
            # TODO: make sure cc is 1 / N**0.5 rather than 1 / N
            sampler_weights = [c1a] + [cmu * w for w in sp.weights]
            if len(pop_zero) > len(sp.weights):
                sampler_weights = (
                        sampler_weights[:1+sp.weights.mu] +
                        (len(pop_zero) - len(sp.weights)) * [0] +
                        sampler_weights[1+sp.weights.mu:])
            if flg_diagonal:
                self.sigma_vec.update(
                    [self.sm.transform_inverse(self.pc)] +
                    list(self.sm.transform_inverse(pop_zero /
                                        (self.sigma * self.sigma_vec.scaling))),
                    array(sampler_weights) / 2)
            else:
                self.sm.update([(c1 / (c1a + 1e-23))**0.5 * self.pc] +  # c1a * pc**2 gets c1 * pc**2
                              list(pop_zero / (self.sigma * self.sigma_vec.scaling)),
                              sampler_weights)
            if any(np.asarray(self.sm.variances) < 0):
                raise RuntimeError("""A sampler variance has become
    negative after update, this must be considered as a bug.
    Variances `self.sm.variances`=%s""" % str(self.sm.variances))
        self._updateBDfromSM(self.sm)

        # step-size adaptation, adapt sigma
        # in case of TPA, function_values[0] and [1] must reflect samples colinear to xmean - xmean_old
        self.adapt_sigma.update(self, function_values=function_values)

        if 11 < 3 and self.opts['vv']:
            if self.countiter < 2:
                print('constant sigma applied')
                print(self.opts['vv'])  # N=10,lam=10: 0.8 is optimal
            self.sigma = self.opts['vv'] * self.sp.weights.mueff * sum(self.mean**2)**0.5 / N

        if any(self.sigma * self.sigma_vec.scaling * self.dC**0.5 <
                       np.asarray(self.opts['minstd'])):
            self.sigma = max(np.asarray(self.opts['minstd']) /
                                (self.sigma_vec * self.dC**0.5))
            assert all(self.sigma * self.sigma_vec * self.dC**0.5 >=
                       (1-1e-9) * np.asarray(self.opts['minstd']))
        elif any(self.sigma * self.sigma_vec.scaling * self.dC**0.5 >
                       np.asarray(self.opts['maxstd'])):
            self.sigma = min(np.asarray(self.opts['maxstd']) /
                             self.sigma_vec * self.dC**0.5)
        # g = self.countiter
        # N = self.N
        # mindx = eval(self.opts['mindx'])
        #  if utils.is_str(self.opts['mindx']) else self.opts['mindx']
        if self.sigma * min(self.D) < self.opts['mindx']:  # TODO: sigma_vec is missing here
            self.sigma = self.opts['mindx'] / min(self.D)

        if self.sigma > 1e9 * self.sigma0:
            alpha = self.sigma / max(self.sm.variances)**0.5
            if alpha > 1:
                self.sigma /= alpha**0.5  # adjust only half
                self.opts['tolupsigma'] /= alpha**0.5  # to be compared with sigma
                self.sm *= alpha
                self._updateBDfromSM()

        # TODO increase sigma in case of a plateau?

        # Uncertainty noise measurement is done on an upper level

        # move mean into "feasible preimage", leads to weird behavior on
        # 40-D tablet with bound 0.1, not quite explained (constant
        # dragging is problematic, but why doesn't it settle), still a bug?
        if 11 < 3 and isinstance(self.boundary_handler, BoundTransform) \
                and not self.boundary_handler.is_in_bounds(self.mean):
            self.mean = array(self.boundary_handler.inverse(
                self.boundary_handler.repair(self.mean, copy_if_changed=False),
                    copy_if_changed=False), copy=False)
        if _new_injections:
            self.pop_injection_directions = self._prepare_injection_directions()
            if self.opts['verbose'] > 4 and self.countiter < 3 and type(self.adapt_sigma) is not CMAAdaptSigmaTPA and len(self.pop_injection_directions):
                utils.print_message('   %d directions prepared for injection %s' %
                                    (len(self.pop_injection_directions),
                                     "(no more messages will be shown)" if
                                     self.countiter == 2 else ""))
            self.number_of_injections_delivered = 0
        self.pop = []  # remove this in case pop is still needed
        # self.pop_sorted = []
        self._flgtelldone = True
        try:  # shouldn't fail, but let's be nice to code abuse
            self.timer.pause()
        except AttributeError:
            utils.print_warning("""
    "timer" attribute not found, probably because `ask` was never called.
     Timing is likely to work only until `tell` is called (again), because
     `tic` will never be called again afterwards.
     """,
                                'tell', 'CMAEvolutionStrategy',
                                self.countiter)
            self.timer = utils.ElapsedWCTime()
    # end tell()

    def inject(self, solutions, force=None):
        """inject list of one or several genotypic solution(s).

        Unless `force is True`, the solutions are used as direction relative to
        the distribution mean to compute a new candidate solution returned in
        method `ask_geno` which in turn is used in method `ask`. `inject` is to
        be called before `ask` or after `tell` and can be called repeatedly. 

        >>> import cma
        >>> es = cma.CMAEvolutionStrategy(4 * [1], 2)  #doctest: +ELLIPSIS
        (4_w,...
        >>> while not es.stop():
        ...     es.inject([4 * [0.0]])
        ...     X = es.ask()
        ...     if es.countiter == 0:
        ...         assert X[0][0] == X[0][1]  # injected sol. is on the diagonal
        ...     es.tell(X, [cma.ff.sphere(x) for x in X])

        """
        for solution in solutions:
            if len(solution) != self.N:
                raise ValueError('method `inject` needs a list or array'
                    + (' each el with dimension (`len`) %d' % self.N))
            solution = array(solution, copy=False, dtype=float)
            if force:
                self.pop_injection_solutions.append(solution)
            else:
                self.pop_injection_directions.append(solution - self.mean)

    @property
    def result(self):
        """return a `CMAEvolutionStrategyResult` `namedtuple`.

        :See: `cma.evolution_strategy.CMAEvolutionStrategyResult`
            or try ``help(...result)`` on the ``result`` property
            of an `CMAEvolutionStrategy` instance or on the
            `CMAEvolutionStrategyResult` instance itself.

        """
        # TODO: how about xcurrent?
        # return CMAEvolutionStrategyResult._generate(self)
        res = self.best.get() + (  # (x, f, evals) triple
            self.countevals,
            self.countiter,
            self.gp.pheno(self.mean),
            self.gp.scales * self.sigma * self.sigma_vec.scaling *
                self.dC**0.5)
        try:
            return CMAEvolutionStrategyResult(*res)
        except NameError:
            return res

    def result_pretty(self, number_of_runs=0, time_str=None,
                      fbestever=None):
        """pretty print result.

        Returns `result` of ``self``.

        """
        if fbestever is None:
            fbestever = self.best.f
        s = (' after %i restart' + ('s' if number_of_runs > 1 else '')) \
            % number_of_runs if number_of_runs else ''
        for k, v in self.stop().items():
            print('termination on %s=%s%s' % (k, str(v), s +
                  (' (%s)' % time_str if time_str else '')))

        print('final/bestever f-value = %e %e' % (self.best.last.f,
                                                  fbestever))
        if self.N < 9:
            print('incumbent solution: ' + str(list(self.gp.pheno(self.mean, into_bounds=self.boundary_handler.repair))))
            print('std deviation: ' + str(list(self.sigma * self.sigma_vec.scaling * np.sqrt(self.dC) * self.gp.scales)))
        else:
            print('incumbent solution: %s ...]' % (str(self.gp.pheno(self.mean, into_bounds=self.boundary_handler.repair)[:8])[:-1]))
            print('std deviations: %s ...]' % (str((self.sigma * self.sigma_vec.scaling * np.sqrt(self.dC) * self.gp.scales)[:8])[:-1]))
        return self.result

    def repair_genotype(self, x, copy_if_changed=False):
        """make sure that solutions fit to the sample distribution.

        This interface is versatile and likely to change.

        In particular the frequency of ``x - self.mean`` being long in
        Mahalanobis distance is limited, currently clipping at
        ``N**0.5 + 2 * N / (N + 2)`` is implemented.
        """
        x = array(x, copy=False)
        mold = array(self.mean, copy=False)
        if 1 < 3:  # hard clip at upper_length
            upper_length = self.N**0.5 + 2 * self.N / (self.N + 2)
            # should become an Option, but how? e.g. [0, 2, 2]
            fac = self.mahalanobis_norm(x - mold) / upper_length

            if fac > 1:
                if copy_if_changed:
                    x = (x - mold) / fac + mold
                else:  # should be 25% faster:
                    x -= mold
                    x /= fac
                    x += mold
                # print self.countiter, k, fac, self.mahalanobis_norm(pop[k] - mold)
                # adapt also sigma: which are the trust-worthy/injected solutions?
            elif 11 < 3:
                return np.exp(np.tanh(((upper_length * fac)**2 / self.N - 1) / 2) / 2)
        else:
            if 'checktail' not in self.__dict__:  # hasattr(self, 'checktail')
                raise NotImplementedError
                # from check_tail_smooth import CheckTail  # for the time being
                # self.checktail = CheckTail()
                # print('untested feature checktail is on')
            fac = self.checktail.addchin(self.mahalanobis_norm(x - mold))

            if fac < 1:
                x = fac * (x - mold) + mold

        return x

    def manage_plateaus(self, sigma_fac=1.5, sample_fraction=0.5):
        """increase `sigma` by `sigma_fac` in case of a plateau.

        A plateau is assumed to be present if the best sample and
        ``popsize * sample_fraction``-th best sample have the same
        fitness.

        Example:

        >>> import cma
        >>> def f(X):
        ...     return (len(X) - 1) * [1] + [2]
        >>> es = cma.CMAEvolutionStrategy(4 * [0], 1)  #doctest: +ELLIPSIS
        (4_w,...
        >>> while not es.stop():
        ...     X = es.ask()
        ...     es.tell(X, f(X))
        ...     es.logger.add()
        ...     es.manage_plateaus()
        >>> assert es.sigma > 1.5**5

        """
        if not self._flgtelldone:
            utils.print_warning("Inbetween `ask` and `tell` plateaus cannot" +
            " be managed, because `sigma` should not change.",
                           "manage_plateaus", "CMAEvolutionStrategy",
                                self.countiter)
            return
        idx = Mh.sround(sample_fraction * (self.popsize - 1))
        if self.fit.fit[0] == self.fit.fit[idx]:
            self.sigma *= sigma_fac

    @property
    def condition_number(self):
        """condition number of the statistical-model sampler.

        Details: neither encoding/decoding from `sigma_vec`-scaling nor
        `gp`-transformation are taken into account for this computation.
        """
        try:
            return self.sm.condition_number
        except (AttributeError):
            return (max(self.D) / min(self.D))**2
        except (NotImplementedError):
            return (max(self.D) / min(self.D))**2

    def alleviate_conditioning_in_coordinates(self, condition=1e8):
        """pass scaling from `C` to `sigma_vec`.

        As a result, `C` is a correlation matrix, i.e., all diagonal
        entries of `C` are `1`.
        """
        if max(self.dC) / min(self.dC) > condition:
            # allows for much larger condition numbers, if axis-parallel
            if hasattr(self, 'sm') and isinstance(self.sm, sampler.GaussFullSampler):
                self.sigma_vec *= self.sm.to_correlation_matrix()
                self._updateBDfromSM(self.sm)
                utils.print_message('condition in coordinate system exceeded'
                                    + ' 1e8, rescaled to 1')

    def alleviate_conditioning(self, condition=1e12):
        """pass conditioning of `C` to linear transformation in `self.gp`.

        Argument `condition` defines the limit condition number above
        which the action is taken.

        Details: the action applies only if `self.gp.isidentity`. Then,
        the covariance matrix `C` is set (back) to identity and a
        respective linear transformation is "added" to `self.gp`.
        """
        # new interface: if sm.condition_number > condition ...
        if not self.gp.isidentity or self.condition_number < condition:
            return
        try:
            tf_inv = self.sm.to_linear_transformation_inverse()
            tf = self.sm.to_linear_transformation(reset=True)
        except NotImplementedError:
            return
        self._updateBDfromSM(self.sm)
        # dmean_prev = np.dot(self.B, (1. / self.D) * np.dot(self.B.T, (self.mean - 0*self.mean_old) / self.sigma_vec))
        self.gp._tf_matrix = (self.sigma_vec * tf.T).T
        self.gp._tf_matrix_inv = (tf_inv.T / self.sigma_vec).T
        self.gp.tf_pheno = lambda x: np.dot(self.gp._tf_matrix, x)
        self.gp.tf_geno = lambda x: np.dot(self.gp._tf_matrix_inv, x)  # not really necessary
        self.gp.isidentity = False
        assert self.mean is not self.mean_old
        self.mean = self.gp.geno(self.mean)  # same as tf_geno
        self.mean_old = self.gp.geno(self.mean_old)  # not needed!?
        self.pc = self.gp.geno(self.pc)
        self.sigma_vec = transformations.DiagonalDecoding(1)
        # dmean_now = np.dot(self.B, (1. / self.D) * np.dot(self.B.T, (self.mean - 0*self.mean_old) / self.sigma_vec))
        # assert Mh.vequals_approximately(dmean_now, dmean_prev)
        utils.print_warning('''geno-pheno transformation introduced based
        on the current covariance matrix, injected solutions become
        "invalid" in this iteration''',
                       'alleviate_conditioning', 'CMAEvolutionStrategy',
                            self.countiter)

    def _updateBDfromSM(self, sm_=None):
        """helper function for a smooth transition to sampling classes.

        By now all tests run through without this method in effect.
        Gradient injection and noeffectaxis however rely on the
        non-documented attributes B and D in the sampler. """
        # return  # will be outcommented soon
        if sm_ is None:
            sm_ = self.sm
        if isinstance(sm_, sampler.GaussStandardConstant):
            self.B = array(1)
            self.D = sm_.variances**0.5
            self.C = array(1)
            self.dC = self.D
        else:
            self.C = self.sm.covariance_matrix  # TODO: this should go away
            try:
                self.B = self.sm.B
                self.D = self.sm.D
            except AttributeError:
                self.D, self.B = self.opts['CMA_eigenmethod'](self.C)
                self.D **= 0.5
            self.dC = np.diag(self.C)

    # ____________________________________________________________
    # ____________________________________________________________
    def feed_for_resume(self, X, function_values):
        """Resume a run using the solution history.

        CAVEAT: this hasn't been thoroughly tested or in intensive use.

        Given all "previous" candidate solutions and their respective
        function values, the state of a `CMAEvolutionStrategy` object
        can be reconstructed from this history. This is the purpose of
        function `feed_for_resume`.

        Arguments
        ---------
        `X`:
          (all) solution points in chronological order, phenotypic
          representation. The number of points must be a multiple
          of popsize.
        `function_values`:
          respective objective function values

        Details
        -------
        `feed_for_resume` can be called repeatedly with only parts of
        the history. The part must have the length of a multiple
        of the population size.
        `feed_for_resume` feeds the history in popsize-chunks into `tell`.
        The state of the random number generator might not be
        reconstructed, but this would be only relevant for the future.

        Example
        -------
        ::

            import cma

            # prepare
            (x0, sigma0) = ... # initial values from previous trial
            X = ... # list of generated solutions from a previous trial
            f = ... # respective list of f-values

            # resume
            es = cma.CMAEvolutionStrategy(x0, sigma0)
            es.feed_for_resume(X, f)

            # continue with func as objective function
            while not es.stop():
                X = es.ask()
                es.tell(X, [func(x) for x in X])


        Credits to Dirk Bueche and Fabrice Marchal for the feeding idea.

        :See also: class `CMAEvolutionStrategy` for a simple dump/load
            to resume.

        """
        if self.countiter > 0:
            utils.print_warning('feed should generally be used with a new object instance')
        if len(X) != len(function_values):
            raise ValueError('number of solutions ' + str(len(X)) +
                ' and number function values ' +
                str(len(function_values)) + ' must not differ')
        popsize = self.sp.popsize
        if (len(X) % popsize) != 0:
            raise ValueError('number of solutions ' + str(len(X)) +
                    ' must be a multiple of popsize (lambda) ' +
                    str(popsize))
        for i in rglen((X) / popsize):
            # feed in chunks of size popsize
            self.ask()  # a fake ask, mainly for a conditioned calling of
                        # updateBD and secondary to get possibly the same
                        # random state
            self.tell(X[i * popsize:(i + 1) * popsize],
                      function_values[i * popsize:(i + 1) * popsize])

    # ____________________________________________________________
    # ____________________________________________________________
    # ____________________________________________________________
    # ____________________________________________________________
    def mahalanobis_norm(self, dx):
        """return Mahalanobis norm based on the current sample
        distribution.

        The norm is based on Covariance matrix ``C`` times ``sigma**2``,
        and includes ``sigma_vec``. The expected Mahalanobis distance to
        the sample mean is about ``sqrt(dimension)``.

        Argument
        --------
        A *genotype* difference `dx`.

        Example
        -------
        >>> import cma, numpy
        >>> es = cma.CMAEvolutionStrategy(numpy.ones(10), 1)  #doctest: +ELLIPSIS
        (5_w,...
        >>> xx = numpy.random.randn(2, 10)
        >>> d = es.mahalanobis_norm(es.gp.geno(xx[0]-xx[1]))

        `d` is the distance "in" the true sample distribution,
        sampled points have a typical distance of ``sqrt(2*es.N)``,
        where ``es.N`` is the dimension, and an expected distance of
        close to ``sqrt(N)`` to the sample mean. In the example,
        `d` is the Euclidean distance, because C = I and sigma = 1.

        """
        return self.sm.norm(np.asarray(dx) / self.sigma_vec.scaling) / self.sigma

    def disp_annotation(self):
        """print annotation line for `disp` ()"""
        print('Iterat #Fevals   function value  axis ratio  sigma  min&max std  t[m:s]')
        sys.stdout.flush()

    def disp(self, modulo=None):
        """print current state variables in a single-line.

        Prints only if ``iteration_counter % modulo == 0``.

        :See also: `disp_annotation`.
        """
        if modulo is None:
            modulo = self.opts['verb_disp']

        # console display

        if modulo:
            if (self.countiter - 1) % (10 * modulo) < 1:
                self.disp_annotation()
            if not hasattr(self, 'times_displayed'):
                self.time_last_displayed = 0
                self.times_displayed = 0

            if self.countiter > 0 and (self.stop() or self.countiter < 4
                              or self.countiter % modulo < 1
                              or self.timer.elapsed - self.time_last_displayed > self.times_displayed):
                self.time_last_displayed = self.timer.elapsed
                self.times_displayed += 1
                if self.opts['verb_time']:
                    toc = self.timer.elapsed
                    stime = str(int(toc // 60)) + ':' + ("%2.1f" % (toc % 60)).rjust(4, '0')
                else:
                    stime = ''
                print(' '.join((repr(self.countiter).rjust(5),
                                repr(self.countevals).rjust(6),
                                '%.15e' % (min(self.fit.fit)),
                                '%4.1e' % (self.D.max() / self.D.min()
                                           if not self.opts['CMA_diagonal'] or self.countiter > self.opts['CMA_diagonal']
                                           else max(self.sigma_vec*1) / min(self.sigma_vec*1)),
                                '%6.2e' % self.sigma,
                                '%6.0e' % (self.sigma * min(self.sigma_vec * self.dC**0.5)),
                                '%6.0e' % (self.sigma * max(self.sigma_vec * self.dC**0.5)),
                                stime)))
                # if self.countiter < 4:
                sys.stdout.flush()
        return self
    def plot(self):
        """plot current state variables using `matplotlib`.

        Details: calls `self.logger.plot`.
        """
        try:
            self.logger.plot()
        except AttributeError:
            utils.print_warning('plotting failed, no logger attribute found')
        except:
            utils.print_warning(('plotting failed with:', sys.exc_info()[0]),
                           'plot', 'CMAEvolutionStrategy')
        return self

class _CMAStopDict(dict):
    """keep and update a termination condition dictionary.

    The dictionary is "usually" empty and returned by
    `CMAEvolutionStrategy.stop()`. The class methods entirely depend on
    `CMAEvolutionStrategy` class attributes.

    Details
    -------
    This class is not relevant for the end-user and could be a nested
    class, but nested classes cannot be serialized.

    Example
    -------
    >>> import cma
    >>> es = cma.CMAEvolutionStrategy(4 * [1], 1, {'verbose':-9})  #doctest: +ELLIPSIS
    >>> print(es.stop())
    {}
    >>> es.optimize(cma.ff.sphere, verb_disp=0)  #doctest: +ELLIPSIS
    <...
    >>> es.stop()['tolfun'] == 1e-11
    True

    :See: `OOOptimizer.stop()`, `CMAEvolutionStrategy.stop()`

    """
    def __init__(self, d={}):
        update = isinstance(d, CMAEvolutionStrategy)
        super(_CMAStopDict, self).__init__({} if update else d)
        self._stoplist = []  # to keep multiple entries
        self.lastiter = 0  # probably not necessary
        try:
            self._stoplist = d._stoplist  # multiple entries
        except:
            pass
        try:
            self.lastiter = d.lastiter    # probably not necessary
        except:
            pass
        if update:
            self._update(d)

    def __call__(self, es=None, check=True):
        """update and return the termination conditions dictionary

        """
        if not check:
            return self
        if es is None and self.es is None:
            raise ValueError('termination conditions need an optimizer to act upon')
        self._update(es)
        return self

    def _update(self, es):
        """Test termination criteria and update dictionary

        """
        if es is None:
            es = self.es
        assert es is not None

        if es.countiter == 0:  # in this case termination tests fail
            self.__init__()
            return self

        if 11 < 3:  # options might have changed, so countiter ==
            if es.countiter == self.lastiter:  # lastiter doesn't help
                try:
                    if es == self.es:
                        return self
                except:  # self.es not yet assigned
                    pass

        self.lastiter = es.countiter
        self.es = es

        self.clear()  # compute conditions from scratch

        N = es.N
        opts = es.opts
        self.opts = opts  # a hack to get _addstop going

        # check user signals
        try:
            # adds about 40% time in 5-D, 15% if file is not present
            # simple resolution: set signals_filename to None or ''
            if 1 < 3 and self.opts['signals_filename']:
                with open(self.opts['signals_filename'], 'r') as f:
                    s = f.read()
                d = dict(ast.literal_eval(s.strip()))
                for key in list(d):
                    if key not in opts.versatile_options():
                        utils.print_warning(
        """\n        unkown or non-versatile option '%s' found in file %s.
        Check out the #v annotation in ``cma.CMAOptions()``.
        """ % (key, self.opts['signals_filename']))
                        d.pop(key)
                opts.update(d)
                for key in d:
                    opts.eval(key, {'N': N, 'dim': N})
        except IOError:
            pass  # no warning, as signals file doesn't need to be present

        # fitness: generic criterion, user defined w/o default
        self._addstop('ftarget',
                      es.best.f < opts['ftarget'])
        # maxiter, maxfevals: generic criteria
        self._addstop('maxfevals',
                      es.countevals - 1 >= opts['maxfevals'])
        self._addstop('maxiter',
                      ## meta_parameters.maxiter_multiplier == 1.0
                      es.countiter >= 1.0 * opts['maxiter'])
        # tolx, tolfacupx: generic criteria
        # tolfun, tolfunhist (CEC:tolfun includes hist)
        self._addstop('tolx',
                      all([es.sigma * xi < opts['tolx'] for xi in es.sigma_vec * es.pc]) and
                      all([es.sigma * xi < opts['tolx'] for xi in es.sigma_vec * np.sqrt(es.dC)]))
        self._addstop('tolfacupx',
                      any(es.sigma * es.sigma_vec.scaling * es.dC**0.5 >
                          es.sigma0 * es.sigma_vec0 * opts['tolfacupx']))
        self._addstop('tolfun',
                      es.fit.fit[-1] - es.fit.fit[0] < opts['tolfun'] and
                      max(es.fit.hist) - min(es.fit.hist) < opts['tolfun'])
        self._addstop('tolfunhist',
                      len(es.fit.hist) > 9 and
                      max(es.fit.hist) - min(es.fit.hist) < opts['tolfunhist'])

        # worst seen false positive: table N=80,lam=80, getting worse for fevals=35e3 \approx 50 * N**1.5
        # but the median is not so much getting worse
        # / 5 reflects the sparsity of histbest/median
        # / 2 reflects the left and right part to be compared
        ## meta_parameters.tolstagnation_multiplier == 1.0
        l = int(max(( 1.0 * opts['tolstagnation'] / 5. / 2, len(es.fit.histbest) / 10)))
        # TODO: why max(..., len(histbest)/10) ???
        # TODO: the problem in the beginning is only with best ==> ???
        if 11 < 3:  # print for debugging
            print(es.countiter, (opts['tolstagnation'], es.countiter > N * (5 + 100 / es.popsize),
                  len(es.fit.histbest) > 100,
                  np.median(es.fit.histmedian[:l]) >= np.median(es.fit.histmedian[l:2 * l]),
                  np.median(es.fit.histbest[:l]) >= np.median(es.fit.histbest[l:2 * l])))
        # equality should handle flat fitness
        self._addstop('tolstagnation',  # leads sometimes early stop on ftablet, fcigtab, N>=50?
                      1 < 3 and opts['tolstagnation'] and es.countiter > N * (5 + 100 / es.popsize) and
                      len(es.fit.histbest) > 100 and 2 * l < len(es.fit.histbest) and
                      np.median(es.fit.histmedian[:l]) >= np.median(es.fit.histmedian[l:2 * l]) and
                      np.median(es.fit.histbest[:l]) >= np.median(es.fit.histbest[l:2 * l]))
        # iiinteger: stagnation termination can prevent to find the optimum

        self._addstop('tolupsigma', opts['tolupsigma'] and
                      es.sigma / np.max(es.D) > es.sigma0 * opts['tolupsigma'])
        try:
            self._addstop('timeout',
                          es.timer.elapsed > opts['timeout'])
        except AttributeError:
            if es.countiter <= 0: 
                pass 
            # else: raise

        if 11 < 3 and 2 * l < len(es.fit.histbest):  # TODO: this might go wrong, because the nb of written columns changes
            tmp = np.array((-np.median(es.fit.histmedian[:l]) + np.median(es.fit.histmedian[l:2 * l]),
                        - np.median(es.fit.histbest[:l]) + np.median(es.fit.histbest[l:2 * l])))
            es.more_to_write += [(10**t if t < 0 else t + 1) for t in tmp]  # the latter to get monotonicy

        if 1 < 3:
            # non-user defined, method specific
            # noeffectaxis (CEC: 0.1sigma), noeffectcoord (CEC:0.2sigma), conditioncov
            idx = np.nonzero(es.mean == es.mean + 0.2 * es.sigma *
                             es.sigma_vec.scaling * es.dC**0.5)[0]
            self._addstop('noeffectcoord', any(idx), idx)
#                         any([es.mean[i] == es.mean[i] + 0.2 * es.sigma *
#                                                         (es.sigma_vec if np.isscalar(es.sigma_vec) else es.sigma_vec[i]) *
#                                                         sqrt(es.dC[i])
#                              for i in range(N)])
#                )
            if opts['CMA_diagonal'] is not True and es.countiter > opts['CMA_diagonal']:
                i = es.countiter % N
                try:
                    self._addstop('noeffectaxis',
                                 sum(es.mean == es.mean + 0.1 * es.sigma *
                                     es.sm.D[i] * es.sigma_vec.scaling *
                                     es.sm.B[:, i]) == N)
                except AttributeError:
                    pass
            self._addstop('tolconditioncov',
                          opts['tolconditioncov'] and
                          es.D[-1] > opts['tolconditioncov']**0.5 * es.D[0], opts['tolconditioncov'])

            self._addstop('callback', es.callbackstop)  # termination_callback

        if 1 < 3 or len(self): # only if another termination criterion is satisfied
            if 1 < 3:  # warn, in case
                if es.fit.fit[0] == es.fit.fit[-1] == es.best.last.f:
                    utils.print_warning(
                    """flat fitness (sigma=%.2e).
                    For small sigma, this could indicate numerical convergence.
                    Otherwise, please (re)consider how to compute the fitness more elaborately.""" %
                    (es.sigma), iteration=es.countiter)
            if 1 < 3:  # add stop condition, in case
                self._addstop('flat fitness',  # message via stopdict
                         len(es.fit.hist) > 9 and
                         max(es.fit.hist) == min(es.fit.hist) and
                              es.fit.fit[0] == es.fit.fit[-2],
                         "please (re)consider how to compute the fitness more elaborately if sigma=%.2e is large" % es.sigma)
        if 11 < 3 and opts['vv'] == 321:
            self._addstop('||xmean||^2<ftarget', sum(es.mean**2) <= opts['ftarget'])

        return self

    def _addstop(self, key, cond, val=None):
        if cond:
            self.stoplist.append(key)  # can have the same key twice
            self[key] = val if val is not None \
                            else self.opts.get(key, None)

    def clear(self):
        """empty the stopdict"""
        for k in list(self):
            self.pop(k)
        self.stoplist = []

class _CMAParameters(object):
    """strategy parameters like population size and learning rates.

    Note:
        contrary to `CMAOptions`, `_CMAParameters` is not (yet) part of the
        "user-interface" and subject to future changes (it might become
        a `collections.namedtuple`)

    Example
    -------
    >>> import cma
    >>> es = cma.CMAEvolutionStrategy(20 * [0.1], 1)  #doctest: +ELLIPSIS
    (6_w,12)-aCMA-ES (mu_w=3.7,w_1=40%) in dimension 20 (seed=...)
    >>>
    >>> type(es.sp)  # sp contains the strategy parameters
    <class 'cma.evolution_strategy._CMAParameters'>
    >>> es.sp.disp()  #doctest: +ELLIPSIS
    {'CMA_on': True,
     'N': 20,
     'c1': 0.00437235...,
     'c1_sep': 0.0343279...,
     'cc': 0.171767...,
     'cc_sep': 0.252594...,
     'cmean': 1.0,
     'cmu': 0.00921656...,
     'cmu_sep': 0.0565385...,
     'lam_mirr': 0,
     'mu': 6,
     'popsize': 12,
     'weights': [0.4024029428...,
                 0.2533890840...,
                 0.1662215645...,
                 0.1043752252...,
                 0.05640347757...,
                 0.01720770576...,
                 -0.05018713636...,
                 -0.1406167894...,
                 -0.2203813963...,
                 -0.2917332686...,
                 -0.3562788884...,
                 -0.4152044225...]}
    >>>

    :See: `CMAOptions`, `CMAEvolutionStrategy`

    """
    def __init__(self, N, opts, ccovfac=1, verbose=True):
        """Compute strategy parameters, mainly depending on
        dimension and population size, by calling `set`

        """
        self.N = N
        if ccovfac == 1:
            ccovfac = opts['CMA_on']  # that's a hack
        self.popsize = None  # declaring the attribute, not necessary though
        self.set(opts, ccovfac=ccovfac, verbose=verbose)

    def set(self, opts, popsize=None, ccovfac=1, verbose=True):
        """Compute strategy parameters as a function
        of dimension and population size """

        limit_fac_cc = 4.0  # in future: 10**(1 - N**-0.33)?

        def conedf(df, mu, N):
            """used for computing separable learning rate"""
            return 1. / (df + 2. * np.sqrt(df) + float(mu) / N)

        def cmudf(df, mu, alphamu):
            """used for computing separable learning rate"""
            return (alphamu + mu + 1. / mu - 2) / (df + 4 * np.sqrt(df) + mu / 2.)

        sp = self  # mainly for historical reasons
        N = sp.N
        if popsize:
            opts.evalall({'N':N, 'popsize':popsize})
        else:
            popsize = opts.evalall({'N':N})['popsize']  # the default popsize is computed in CMAOptions()
        ## meta_parameters.lambda_exponent == 0.0
        popsize = int(popsize + N** 0.0 - 1)

        # set weights
        sp.weights = RecombinationWeights(popsize)
        if opts['CMA_mu']:
            sp.weights = RecombinationWeights(2 * opts['CMA_mu'])
            while len(sp.weights) < popsize:
                sp.weights.insert(sp.weights.mu, 0.0)
        if utils.is_(opts['CMA_recombination_weights']):
            sp.weights[:] = opts['CMA_recombination_weights']
            sp.weights.set_attributes_from_weights()
            popsize = len(sp.weights)
        # weights.finalize_negative_weights will be called below
        sp.popsize = popsize
        sp.mu = sp.weights.mu  # not used anymore but for the record

        if opts['CMA_mirrors'] < 0.5:
            sp.lam_mirr = int(0.5 + opts['CMA_mirrors'] * popsize)
        elif opts['CMA_mirrors'] > 1:
            sp.lam_mirr = int(0.5 + opts['CMA_mirrors'])
        else:
            sp.lam_mirr = int(0.5 + 0.16 * min((popsize, 2 * N + 2)) + 0.29)  # 0.158650... * popsize is optimal
            # lam = arange(2,22)
            # mirr = 0.16 + 0.29/lam
            # print(lam); print([int(0.5 + l) for l in mirr*lam])
            # [ 2  3  4  5  6  7  8  9 10 11 12 13 14 15 16 17 18 19 20 21]
            # [1, 1, 1, 1, 1, 1, 2, 2, 2, 2, 2, 2, 3, 3, 3, 3, 3, 3, 3, 4]
        # in principle we have mu_opt = popsize/2 + lam_mirr/2,
        # which means in particular weights should only be negative for q > 0.5+mirr_frac/2
        if sp.popsize // 2 > sp.popsize - 2 * sp.lam_mirr + 1:
            utils.print_warning("pairwise selection is not implemented, therefore " +
                  " mu = %d > %d = %d - 2*%d + 1 = popsize - 2*mirr + 1 can produce a bias" % (
                    sp.popsize // 2, sp.popsize - 2 * sp.lam_mirr + 1, sp.popsize, sp.lam_mirr))
        if sp.lam_mirr > sp.popsize // 2:
            raise ValueError("fraction of mirrors in the population as read from option CMA_mirrors cannot be larger 0.5, " +
                         "theoretically optimal is 0.159")

        mueff = sp.weights.mueff

        # line 3415
        ## meta_parameters.cc_exponent == 1.0
        b = 1.0
        ## meta_parameters.cc_multiplier == 1.0
        sp.cc = 1.0 * (limit_fac_cc + mueff / N)**b / \
                (N**b + (limit_fac_cc + 2 * mueff / N)**b)
        sp.cc_sep = (1 + 1 / N + mueff / N) / \
                    (N**0.5 + 1 / N + 2 * mueff / N)
        if hasattr(opts['vv'], '__getitem__'):
            if opts['vv'][0] == 'sweep_ccov1':
                sp.cc = 1.0 * (4 + mueff / N)**0.5 / ((N + 4)**0.5 +
                                                    (2 * mueff / N)**0.5)
            if opts['vv'][0] == 'sweep_cc':
                sp.cc = opts['vv'][1]
                sp.cc_sep = sp.cc
                print('cc is %f' % sp.cc)

        ## meta_parameters.c1_multiplier == 1.0
        sp.c1 = (1.0 * opts['CMA_rankone'] * ccovfac * min(1, sp.popsize / 6) *
                 ## meta_parameters.c1_exponent == 2.0
                 2 / ((N + 1.3)** 2.0 + mueff))
                 # 2 / ((N + 1.3)** 1.5 + mueff))  # TODO
                 # 2 / ((N + 1.3)** 1.75 + mueff))  # TODO
        # 1/0
        sp.c1_sep = opts['CMA_rankone'] * ccovfac * conedf(N, mueff, N)
        if 11 < 3:
            sp.c1 = 0.
            print('c1 is zero')
        if utils.is_(opts['CMA_rankmu']):  # also empty
            ## meta_parameters.cmu_multiplier == 2.0
            alphacov = 2.0
            ## meta_parameters.rankmu_offset == 0.25
            rankmu_offset = 0.25
            # the influence of rankmu_offset in [0, 1] on performance is
            # barely visible
            if hasattr(opts['vv'], '__getitem__') and opts['vv'][0] == 'sweep_rankmu_offset':
                rankmu_offset = opts['vv'][1]
                print("rankmu_offset = %.2f" % rankmu_offset)
            mu = mueff
            sp.cmu = min(1 - sp.c1,
                         opts['CMA_rankmu'] * ccovfac * alphacov *
                         # simpler nominator would be: (mu - 0.75)
                         (rankmu_offset + mu + 1 / mu - 2) /
                         ## meta_parameters.cmu_exponent == 2.0
                         ((N + 2)** 2.0 + alphacov * mu / 2))
                         # ((N + 2)** 1.5 + alphacov * mu / 2))  # TODO
                         # ((N + 2)** 1.75 + alphacov * mu / 2))  # TODO
                         # cmu -> 1 for mu -> N**2 * (2 / alphacov)
            if hasattr(opts['vv'], '__getitem__') and opts['vv'][0] == 'sweep_ccov':
                sp.cmu = opts['vv'][1]
            sp.cmu_sep = min(1 - sp.c1_sep, ccovfac * cmudf(N, mueff, rankmu_offset))
        else:
            sp.cmu = sp.cmu_sep = 0
        if hasattr(opts['vv'], '__getitem__') and opts['vv'][0] == 'sweep_ccov1':
            sp.c1 = opts['vv'][1]

        if any(w < 0 for w in sp.weights):
            if opts['CMA_active'] and opts['CMA_on'] and opts['CMA_rankmu']:
                sp.weights.finalize_negative_weights(N, sp.c1, sp.cmu)
                # this is re-done using self.sm.parameters()['c1']...
            else:
                sp.weights.zero_negative_weights()

        # line 3834
        sp.CMA_on = sp.c1 + sp.cmu > 0
        # print(sp.c1_sep / sp.cc_sep)

        if not opts['CMA_on'] and opts['CMA_on'] not in (None, [], (), ''):
            sp.CMA_on = False
            # sp.c1 = sp.cmu = sp.c1_sep = sp.cmu_sep = 0
        # line 3480
        if 11 < 3:
            # this is worse than damps = 1 + sp.cs for the (1,10000)-ES on 40D parabolic ridge
            sp.damps = 0.3 + 2 * max([mueff / sp.popsize, ((mueff - 1) / (N + 1))**0.5 - 1]) + sp.cs
        if 11 < 3:
            # this does not work for lambda = 4*N^2 on the parabolic ridge
            sp.damps = opts['CSA_dampfac'] * (2 - 0 * sp.lam_mirr / sp.popsize) * mueff / sp.popsize + 0.3 + sp.cs
            # nicer future setting
            print('damps =', sp.damps)
        if 11 < 3:
            sp.damps = 10 * sp.damps  # 1e99 # (1 + 2*max(0,sqrt((mueff-1)/(N+1))-1)) + sp.cs;
            # sp.damps = 20 # 1. + 20 * sp.cs**-1  # 1e99 # (1 + 2*max(0,sqrt((mueff-1)/(N+1))-1)) + sp.cs;
            print('damps is %f' % (sp.damps))

        sp.cmean = float(opts['CMA_cmean'])
        # sp.kappa = 1  # 4-D, lam=16, rank1, kappa < 4 does not influence convergence rate
                        # in larger dim it does, 15-D with defaults, kappa=8 factor 2
        if 11 < 3 and sp.cmean != 1:
            print('  cmean = %f' % (sp.cmean))

        if verbose:
            if not sp.CMA_on:
                print('covariance matrix adaptation turned off')
            if opts['CMA_mu'] != None:
                print('mu = %d' % (sp.weights.mu))

        # return self  # the constructor returns itself

    def disp(self):
        pprint(self.__dict__)

def fmin(objective_function, x0, sigma0,
         options=None,
         args=(),
         gradf=None,
         restarts=0,
         restart_from_best='False',
         incpopsize=2,
         eval_initial_x=False,
         noise_handler=None,
         noise_change_sigma_exponent=1,
         noise_kappa_exponent=0,  # TODO: add max kappa value as parameter
         bipop=False,
         callback=None):
    """functional interface to the stochastic optimizer CMA-ES
    for non-convex function minimization.

    Calling Sequences
    =================
    ``fmin(objective_function, x0, sigma0)``
        minimizes ``objective_function`` starting at ``x0`` and with
        standard deviation ``sigma0`` (step-size)
    ``fmin(objective_function, x0, sigma0, options={'ftarget': 1e-5})``
        minimizes ``objective_function`` up to target function value 1e-5,
        which is typically useful for benchmarking.
    ``fmin(objective_function, x0, sigma0, args=('f',))``
        minimizes ``objective_function`` called with an additional
        argument ``'f'``.
    ``fmin(objective_function, x0, sigma0, options={'ftarget':1e-5, 'popsize':40})``
        uses additional options ``ftarget`` and ``popsize``
    ``fmin(objective_function, esobj, None, options={'maxfevals': 1e5})``
        uses the `CMAEvolutionStrategy` object instance ``esobj`` to
        optimize ``objective_function``, similar to ``esobj.optimize()``.

    Arguments
    =========
    ``objective_function``
        function to be minimized. Called as ``objective_function(x,
        *args)``. ``x`` is a one-dimensional `numpy.ndarray`.
        ``objective_function`` can return `numpy.NaN`,
        which is interpreted as outright rejection of solution ``x``
        and invokes an immediate resampling and (re-)evaluation
        of a new solution not counting as function evaluation.
        The attribute ``variable_annotations`` is passed into the
        ``CMADataLogger.persistent_communication_dict``.
    ``x0``
        list or `numpy.ndarray`, initial guess of minimum solution
        before the application of the geno-phenotype transformation
        according to the ``transformation`` option.  It can also be
        a string holding a Python expression that is evaluated
        to yield the initial guess - this is important in case
        restarts are performed so that they start from different
        places.  Otherwise ``x0`` can also be a `cma.CMAEvolutionStrategy`
        object instance, in that case ``sigma0`` can be ``None``.
    ``sigma0``
        scalar, initial standard deviation in each coordinate.
        ``sigma0`` should be about 1/4th of the search domain width
        (where the optimum is to be expected). The variables in
        ``objective_function`` should be scaled such that they
        presumably have similar sensitivity.
        See also `ScaleCoordinates`.
    ``options``
        a dictionary with additional options passed to the constructor
        of class ``CMAEvolutionStrategy``, see ``cma.CMAOptions`` ()
        for a list of available options.
    ``args=()``
        arguments to be used to call the ``objective_function``
    ``gradf=None``
        gradient of f, where ``len(gradf(x, *args)) == len(x)``.
        ``gradf`` is called once in each iteration if
        ``gradf is not None``.
    ``restarts=0``
        number of restarts with increasing population size, see also
        parameter ``incpopsize``, implementing the IPOP-CMA-ES restart
        strategy, see also parameter ``bipop``; to restart from
        different points (recommended), pass ``x0`` as a string.
    ``restart_from_best=False``
        which point to restart from
    ``incpopsize=2``
        multiplier for increasing the population size ``popsize`` before
        each restart
    ``eval_initial_x=None``
        evaluate initial solution, for ``None`` only with elitist option
    ``noise_handler=None``
        a ``NoiseHandler`` class or instance or ``None``. Example:
        ``cma.fmin(f, 6 * [1], 1, noise_handler=cma.NoiseHandler(6))``
        see ``help(cma.NoiseHandler)``.
    ``noise_change_sigma_exponent=1``
        exponent for the sigma increment provided by the noise handler for
        additional noise treatment. 0 means no sigma change.
    ``noise_evaluations_as_kappa=0``
        instead of applying reevaluations, the "number of evaluations"
        is (ab)used as scaling factor kappa (experimental).
    ``bipop=False``
        if `True`, run as BIPOP-CMA-ES; BIPOP is a special restart
        strategy switching between two population sizings - small
        (like the default CMA, but with more focused search) and
        large (progressively increased as in IPOP). This makes the
        algorithm perform well both on functions with many regularly
        or irregularly arranged local optima (the latter by frequently
        restarting with small populations).  For the `bipop` parameter
        to actually take effect, also select non-zero number of
        (IPOP) restarts; the recommended setting is ``restarts<=9``
        and `x0` passed as a string using `numpy.rand` to generate
        initial solutions. Note that small-population restarts
        do not count into the total restart count.
    ``callback=None``
        `callable` or list of callables called at the end of each
        iteration with the current `CMAEvolutionStrategy` instance
        as argument.

    Optional Arguments
    ==================
    All values in the `options` dictionary are evaluated if they are of
    type `str`, besides `verb_filenameprefix`, see class `CMAOptions` for
    details. The full list is available by calling ``cma.CMAOptions()``.

    >>> import cma
    >>> cma.CMAOptions()  #doctest: +ELLIPSIS
    {...

    Subsets of options can be displayed, for example like
    ``cma.CMAOptions('tol')``, or ``cma.CMAOptions('bound')``,
    see also class `CMAOptions`.

    Return
    ======
    Return the list provided in `CMAEvolutionStrategy.result` appended
    with termination conditions, an `OOOptimizer` and a `BaseDataLogger`::

        res = es.result + (es.stop(), es, logger)

    where
        - ``res[0]`` (``xopt``) -- best evaluated solution
        - ``res[1]`` (``fopt``) -- respective function value
        - ``res[2]`` (``evalsopt``) -- respective number of function evaluations
        - ``res[3]`` (``evals``) -- number of overall conducted objective function evaluations
        - ``res[4]`` (``iterations``) -- number of overall conducted iterations
        - ``res[5]`` (``xmean``) -- mean of the final sample distribution
        - ``res[6]`` (``stds``) -- effective stds of the final sample distribution
        - ``res[-3]`` (``stop``) -- termination condition(s) in a dictionary
        - ``res[-2]`` (``cmaes``) -- class `CMAEvolutionStrategy` instance
        - ``res[-1]`` (``logger``) -- class `CMADataLogger` instance

    Details
    =======
    This function is an interface to the class `CMAEvolutionStrategy`. The
    latter class should be used when full control over the iteration loop
    of the optimizer is desired.

    Examples
    ========
    The following example calls `fmin` optimizing the Rosenbrock function
    in 10-D with initial solution 0.1 and initial step-size 0.5. The
    options are specified for the usage with the `doctest` module.

    >>> import cma
    >>> # cma.CMAOptions()  # returns all possible options
    >>> options = {'CMA_diagonal':100, 'seed':1234, 'verb_time':0}
    >>>
    >>> res = cma.fmin(cma.ff.rosen, [0.1] * 10, 0.3, options)  #doctest: +ELLIPSIS
    (5_w,10)-aCMA-ES (mu_w=3.2,w_1=45%) in dimension 10 (seed=1234...)
       Covariance matrix is diagonal for 100 iterations (1/ccov=26...
    Iterat #Fevals   function value  axis ratio  sigma ...
        1     10 ...
    termination on tolfun=1e-11 ...
    final/bestever f-value = ...
    >>> assert res[1] < 1e-12  # f-value of best found solution
    >>> assert res[2] < 8000  # evaluations

    The above call is pretty much equivalent with the slightly more
    verbose call::

        res = cma.CMAEvolutionStrategy([0.1] * 10, 0.3,
                    options=options).optimize(cma.ff.rosen).result

    where `optimize` returns a `CMAEvolutionStrategy` instance. The
    following example calls `fmin` optimizing the Rastrigin function
    in 3-D with random initial solution in [-2,2], initial step-size 0.5
    and the BIPOP restart strategy (that progressively increases population).
    The options are specified for the usage with the `doctest` module.

    >>> import cma
    >>> # cma.CMAOptions()  # returns all possible options
    >>> options = {'seed':12345, 'verb_time':0, 'ftarget': 1e-8}
    >>>
    >>> res = cma.fmin(cma.ff.rastrigin, '2. * np.random.rand(3) - 1', 0.5,
    ...                options, restarts=9, bipop=True)  #doctest: +ELLIPSIS
    (3_w,7)-aCMA-ES (mu_w=2.3,w_1=58%) in dimension 3 (seed=12345...

    In either case, the method::

        cma.plot();

    (based on `matplotlib.pyplot`) produces a plot of the run and, if
    necessary::

        cma.s.figshow()

    shows the plot in a window. Finally::

        cma.s.figsave('myfirstrun')  # figsave from matplotlib.pyplot

    will save the figure in a png.

    We can use the gradient like

    >>> import cma
    >>> res = cma.fmin(cma.ff.rosen, np.zeros(10), 0.1,
    ...             options = {'ftarget':1e-8,},
    ...             gradf=cma.ff.grad_rosen,
    ...         )  #doctest: +ELLIPSIS
    (5_w,...
    >>> assert cma.ff.rosen(res[0]) < 1e-8
    >>> assert res[2] < 3600  # 1% are > 3300
    >>> assert res[3] < 3600  # 1% are > 3300

    :See also: `CMAEvolutionStrategy`, `OOOptimizer.optimize`, `plot`,
        `CMAOptions`, `scipy.optimize.fmin`

    """  # style guides say there should be the above empty line
    if 1 < 3:  # try: # pass on KeyboardInterrupt
        if not objective_function:  # cma.fmin(0, 0, 0)
            return CMAOptions()  # these opts are by definition valid

        fmin_options = locals().copy()  # archive original options
        del fmin_options['objective_function']
        del fmin_options['x0']
        del fmin_options['sigma0']
        del fmin_options['options']
        del fmin_options['args']

        if options is None:
            options = cma_default_options
        CMAOptions().check_attributes(options)  # might modify options
        # checked that no options.ftarget =
        opts = CMAOptions(options.copy()).complement()

        if callback is None:
            callback = []
        elif callable(callback):
            callback = [callback]

        # BIPOP-related variables:
        runs_with_small = 0
        small_i = []
        large_i = []
        popsize0 = None  # to be evaluated after the first iteration
        maxiter0 = None  # to be evaluated after the first iteration
        base_evals = 0

        irun = 0
        best = ot.BestSolution()
        while True:  # restart loop
            sigma_factor = 1

            # Adjust the population according to BIPOP after a restart.
            if not bipop:
                # BIPOP not in use, simply double the previous population
                # on restart.
                if irun > 0:
                    popsize_multiplier = fmin_options['incpopsize']**(irun - runs_with_small)
                    opts['popsize'] = popsize0 * popsize_multiplier

            elif irun == 0:
                # Initial run is with "normal" population size; it is
                # the large population before first doubling, but its
                # budget accounting is the same as in case of small
                # population.
                poptype = 'small'

            elif sum(small_i) < sum(large_i):
                # An interweaved run with small population size
                poptype = 'small'
                if 11 < 3:  # not needed when compared to irun - runs_with_small
                    restarts += 1  # A small restart doesn't count in the total
                runs_with_small += 1  # _Before_ it's used in popsize_lastlarge

                sigma_factor = 0.01**np.random.uniform()  # Local search
                popsize_multiplier = fmin_options['incpopsize']**(irun - runs_with_small)
                opts['popsize'] = np.floor(popsize0 * popsize_multiplier**(np.random.uniform()**2))
                opts['maxiter'] = min(maxiter0, 0.5 * sum(large_i) / opts['popsize'])
                # print('small basemul %s --> %s; maxiter %s' % (popsize_multiplier, opts['popsize'], opts['maxiter']))

            else:
                # A run with large population size; the population
                # doubling is implicit with incpopsize.
                poptype = 'large'

                popsize_multiplier = fmin_options['incpopsize']**(irun - runs_with_small)
                opts['popsize'] = popsize0 * popsize_multiplier
                opts['maxiter'] = maxiter0
                # print('large basemul %s --> %s; maxiter %s' % (popsize_multiplier, opts['popsize'], opts['maxiter']))

            # recover from a CMA object
            if irun == 0 and isinstance(x0, CMAEvolutionStrategy):
                es = x0
                x0 = es.inputargs['x0']  # for the next restarts
                if np.isscalar(sigma0) and np.isfinite(sigma0) and sigma0 > 0:
                    es.sigma = sigma0
                # debatable whether this makes sense:
                sigma0 = es.inputargs['sigma0']  # for the next restarts
                if options is not None:
                    es.opts.set(options)
                # ignore further input args and keep original options
            else:  # default case
                if irun and eval(str(fmin_options['restart_from_best'])):
                    utils.print_warning('CAVE: restart_from_best is often not useful',
                                        verbose=opts['verbose'])
                    es = CMAEvolutionStrategy(best.x, sigma_factor * sigma0, opts)
                else:
                    es = CMAEvolutionStrategy(x0, sigma_factor * sigma0, opts)
                if eval_initial_x or es.opts['CMA_elitist'] == 'initial' \
                   or (es.opts['CMA_elitist'] and eval_initial_x is None):
                    x = es.gp.pheno(es.mean,
                                    into_bounds=es.boundary_handler.repair,
                                    archive=es.sent_solutions)
                    es.f0 = objective_function(x, *args)
                    es.best.update([x], es.sent_solutions,
                                   [es.f0], 1)
                    es.countevals += 1

            opts = es.opts  # processed options, unambiguous
            # a hack:
            fmin_opts = CMAOptions("unchecked", **fmin_options.copy())
            for k in fmin_opts:
                # locals() cannot be modified directly, exec won't work
                # in 3.x, therefore
                fmin_opts.eval(k, loc={'N': es.N,
                                       'popsize': opts['popsize']},
                               correct_key=False)

            es.logger.append = opts['verb_append'] or es.countiter > 0 or irun > 0
            # es.logger is "the same" logger, because the "identity"
            # is only determined by the `verb_filenameprefix` option
            logger = es.logger  # shortcut
            try:
                logger.persistent_communication_dict.update(
                    {'variable_annotations':
                    objective_function.variable_annotations})
            except AttributeError:
                pass

            if 11 < 3:
                if es.countiter == 0 and es.opts['verb_log'] > 0 and \
                        not es.opts['verb_append']:
                   logger = CMADataLogger(es.opts['verb_filenameprefix']
                                            ).register(es)
                   logger.add()
                es.writeOutput()  # initial values for sigma etc

            if noise_handler:
                if isinstance(noise_handler, type):
                    noisehandler = noise_handler(es.N)
                else:
                    noisehandler = noise_handler
                noise_handling = True
                if fmin_opts['noise_change_sigma_exponent'] > 0:
                    es.opts['tolfacupx'] = inf
            else:
                noisehandler = ot.NoiseHandler(es.N, 0)  # switched off
                noise_handling = False
            es.noise_handler = noisehandler

            # the problem: this assumes that good solutions cannot take longer than bad ones:
            # with EvalInParallel(objective_function, 2, is_feasible=opts['is_feasible']) as eval_in_parallel:
            if 1 < 3:
                while not es.stop():  # iteration loop
                    # X, fit = eval_in_parallel(lambda: es.ask(1)[0], es.popsize, args, repetitions=noisehandler.evaluations-1)
                    X, fit = es.ask_and_eval(objective_function, args, gradf=gradf,
                                             evaluations=noisehandler.evaluations,
                                             aggregation=np.median)  # treats NaN with resampling
                    # TODO: check args and in case use args=(noisehandler.evaluations, )

                    if 11 < 3 and opts['vv']:  # inject a solution
                        # use option check_point = [0]
                        if 0 * np.random.randn() >= 0:
                            X[0] = 0 + opts['vv'] * es.sigma**0 * np.random.randn(es.N)
                            fit[0] = objective_function(X[0], *args)
                            # print fit[0]
                    if es.opts['verbose'] > 4:
                        if es.countiter > 1 and min(fit) > es.best.last.f:
                            unsuccessful_iterations_count += 1
                            if unsuccessful_iterations_count > 4:
                                utils.print_message('%d unsuccessful iterations'
                                                    % unsuccessful_iterations_count,
                                                    iteration=es.countiter)
                        else:
                            unsuccessful_iterations_count = 0
                    es.tell(X, fit)  # prepare for next iteration
                    if noise_handling:  # it would be better to also use these f-evaluations in tell
                        es.sigma *= noisehandler(X, fit, objective_function, es.ask,
                                                 args=args)**fmin_opts['noise_change_sigma_exponent']

                        es.countevals += noisehandler.evaluations_just_done  # TODO: this is a hack, not important though
                        # es.more_to_write.append(noisehandler.evaluations_just_done)
                        if noisehandler.maxevals > noisehandler.minevals:
                            es.more_to_write.append(noisehandler.evaluations)
                        if 1 < 3:
                            es.sp.cmean *= np.exp(-noise_kappa_exponent * np.tanh(noisehandler.noiseS))
                            if es.sp.cmean > 1:
                                es.sp.cmean = 1
                    for f in callback:
                        f is None or f(es)
                    es.disp()
                    logger.add(# more_data=[noisehandler.evaluations, 10**noisehandler.noiseS] if noise_handling else [],
                               modulo=1 if es.stop() and logger.modulo else None)
                    if (opts['verb_log'] and opts['verb_plot'] and
                          (es.countiter % max(opts['verb_plot'], opts['verb_log']) == 0 or es.stop())):
                        logger.plot(324)

            # end while not es.stop
            mean_pheno = es.gp.pheno(es.mean,
                                     into_bounds=es.boundary_handler.repair,
                                     archive=es.sent_solutions)
            fmean = objective_function(mean_pheno, *args)
            es.countevals += 1

            es.best.update([mean_pheno], es.sent_solutions, [fmean], es.countevals)
            best.update(es.best, es.sent_solutions)  # in restarted case
            # es.best.update(best)

            this_evals = es.countevals - base_evals
            base_evals = es.countevals

            # BIPOP stats update

            if irun == 0:
                popsize0 = opts['popsize']
                maxiter0 = opts['maxiter']
                # XXX: This might be a bug? Reproduced from Matlab
                # small_i.append(this_evals)

            if bipop:
                if poptype == 'small':
                    small_i.append(this_evals)
                else:  # poptype == 'large'
                    large_i.append(this_evals)

            # final message
            if opts['verb_disp']:
                es.result_pretty(irun, time.asctime(time.localtime()),
                                 best.f)

            irun += 1
            # if irun > fmin_opts['restarts'] or 'ftarget' in es.stop() \
            # if irun > restarts or 'ftarget' in es.stop() \
            if irun - runs_with_small > fmin_opts['restarts'] or 'ftarget' in es.stop() \
                    or 'maxfevals' in es.stop(check=False) or 'callback' in es.stop(check=False):
                break
            opts['verb_append'] = es.countevals
            opts['popsize'] = fmin_opts['incpopsize'] * es.sp.popsize  # TODO: use rather options?
            opts['seed'] += 1

        # while irun

        # es.out['best'] = best  # TODO: this is a rather suboptimal type for inspection in the shell
        if irun:
            es.best.update(best)
            # TODO: there should be a better way to communicate the overall best
        return es.result + (es.stop(), es, logger)
        ### 4560
        # TODO refine output, can #args be flexible?
        # is this well usable as it is now?
    else:  # except KeyboardInterrupt:  # Exception, e:
        if eval(str(options['verb_disp'])) > 0:
            print(' in/outcomment ``raise`` in last line of cma.fmin to prevent/restore KeyboardInterrupt exception')
        raise  # cave: swallowing this exception can silently mess up experiments, if ctrl-C is hit


# BEGIN cmaplt.py

class CMADataLogger(interfaces.BaseDataLogger):
    """data logger for class `CMAEvolutionStrategy`.

    The logger is identified by its name prefix and (over-)writes or
    reads according data files. Therefore, the logger must be
    considered as *global* variable with unpredictable side effects,
    if two loggers with the same name and on the same working folder
    are used at the same time.

    Examples
    ========
    ::

        import cma
        es = cma.CMAEvolutionStrategy(...)
        logger = cma.CMADataLogger().register(es)
        while not es.stop():
            ...
            logger.add()  # add can also take an argument

        logger.plot() # or a short cut can be used:
        cma.plot()  # plot data from logger with default name

        logger2 = cma.CMADataLogger('just_another_filename_prefix').load()
        logger2.plot()
        logger2.disp()

        import cma
        from matplotlib.pylab import *
        res = cma.fmin(cma.ff.sphere, rand(10), 1e-0)
        logger = res[-1]  # the CMADataLogger
        logger.load()  # by "default" data are on disk
        semilogy(logger.f[:,0], logger.f[:,5])  # plot f versus iteration, see file header
        cma.s.figshow()

    Details
    =======
    After loading data, the logger has the attributes `xmean`, `xrecent`,
    `std`, `f`, `D` and `corrspec` corresponding to ``xmean``,
    ``xrecentbest``, ``stddev``, ``fit``, ``axlen`` and ``axlencorr``
    filename trails.

    :See: `disp` (), `plot` ()
    """
    default_prefix = 'outcmaes'
    # names = ('axlen','fit','stddev','xmean','xrecentbest')
    # key_names_with_annotation = ('std', 'xmean', 'xrecent')

    def __init__(self, name_prefix=default_prefix, modulo=1, append=False):
        """initialize logging of data from a `CMAEvolutionStrategy`
        instance, default ``modulo=1`` means logging with each call

        """
        # super(CMAData, self).__init__({'iter':[], 'stds':[], 'D':[],
        #        'sig':[], 'fit':[], 'xm':[]})
        # class properties:
        self.name_prefix = name_prefix if name_prefix \
            else CMADataLogger.default_prefix
        if isinstance(self.name_prefix, CMAEvolutionStrategy):
            self.name_prefix = self.name_prefix.opts.eval(
                'verb_filenameprefix')
        self.file_names = ('axlen', 'axlencorr', 'fit', 'stddev', 'xmean',
                'xrecentbest')
        """used in load, however hard-coded in add"""
        self.key_names = ('D', 'corrspec', 'f', 'std', 'xmean', 'xrecent')
        """used in load, however hard-coded in plot"""
        self._key_names_with_annotation = ('std', 'xmean', 'xrecent')
        """used in load to add one data row to be modified in plot"""
        self.modulo = modulo
        """how often to record data, allows calling `add` without args"""
        self.append = append
        """append to previous data"""
        self.counter = 0
        """number of calls to `add`"""
        self.last_iteration = 0
        self.registered = False
        self.last_correlation_spectrum = None
        self._eigen_counter = 1  # reduce costs
        self.persistent_communication_dict = utils.DictFromTagsInString()
    @property
    def data(self):
        """return dictionary with data.

        If data entries are None or incomplete, consider calling
        ``.load().data`` to (re-)load the data from files first.

        """
        d = {}
        for name in self.key_names:
            d[name] = self.__dict__.get(name, None)
        return d
    def register(self, es, append=None, modulo=None):
        """register a `CMAEvolutionStrategy` instance for logging,
        ``append=True`` appends to previous data logged under the same name,
        by default previous data are overwritten.

        """
        if not isinstance(es, CMAEvolutionStrategy):
            utils.print_warning("""only class CMAEvolutionStrategy should
    be registered for logging. The used "%s" class may not to work
    properly. This warning may also occur after using `reload`. Then,
    restarting Python should solve the issue.""" %
                                str(type(es)))
        self.es = es
        if append is not None:
            self.append = append
        if modulo is not None:
            self.modulo = modulo
        self.registered = True
        return self

    def initialize(self, modulo=None):
        """reset logger, overwrite original files, `modulo`: log only every modulo call"""
        if modulo is not None:
            self.modulo = modulo
        try:
            es = self.es  # must have been registered
        except AttributeError:
            pass  # TODO: revise usage of es... that this can pass
            raise AttributeError('call register() before initialize()')

        self.counter = 0  # number of calls of add
        self.last_iteration = 0  # some lines are only written if iteration>last_iteration
        if self.modulo <= 0:
            return self

        # write headers for output
        fn = self.name_prefix + 'fit.dat'
        strseedtime = 'seed=%d, %s' % (es.opts['seed'], time.asctime())

        try:
            with open(fn, 'w') as f:
                f.write('% # columns="iteration, evaluation, sigma, axis ratio, ' +
                        'bestever, best, median, worst objective function value, ' +
                        'further objective values of best", ' +
                        strseedtime +
                        ', ' + self.persistent_communication_dict.as_python_tag +
                        '\n')
        except (IOError, OSError):
            print('could not open file ' + fn)

        fn = self.name_prefix + 'axlen.dat'
        try:
            with open(fn, 'w') as f:
                f.write('% # columns="iteration, evaluation, sigma, ' +
                        'max axis length, ' +
                        ' min axis length, all principle axes lengths ' +
                        ' (sorted square roots of eigenvalues of C)", ' +
                        strseedtime +
                        '\n')
        except (IOError, OSError):
            print('could not open/write file ' + fn)
        fn = self.name_prefix + 'axlencorr.dat'
        try:
            with open(fn, 'w') as f:
                f.write('% # columns="iteration, evaluation, min max(neg(.)) min(pos(.))' +
                        ' max correlation, correlation matrix principle axes lengths ' +
                        ' (sorted square roots of eigenvalues of correlation matrix)", ' +
                        strseedtime +
                        '\n')
        except (IOError, OSError):
            print('could not open file ' + fn)
        fn = self.name_prefix + 'stddev.dat'
        try:
            with open(fn, 'w') as f:
                f.write('% # columns="iteration, evaluation, sigma, void, void, ' +
                        ' stds==sigma*sqrt(diag(C))", ' +
                        strseedtime +
                        ', ' + self.persistent_communication_dict.as_python_tag +
                        '\n')
        except (IOError, OSError):
            print('could not open file ' + fn)

        fn = self.name_prefix + 'xmean.dat'
        try:
            with open(fn, 'w') as f:
                f.write('% # columns="iteration, evaluation, void, void, void, xmean", ' +
                        strseedtime +
                        ', ' + self.persistent_communication_dict.as_python_tag
                        )
                f.write(' # scaling_of_variables: ')  # todo: put as python tag
                if np.size(es.gp.scales) > 1:
                    f.write(' '.join(map(str, es.gp.scales)))
                else:
                    f.write(str(es.gp.scales))
                f.write(', typical_x: ')
                if np.size(es.gp.typical_x) > 1:
                    f.write(' '.join(map(str, es.gp.typical_x)))
                else:
                    f.write(str(es.gp.typical_x))
                f.write('\n')
        except (IOError, OSError):
            print('could not open/write file ' + fn)

        fn = self.name_prefix + 'xrecentbest.dat'
        try:
            with open(fn, 'w') as f:
                f.write('% # columns="iter, evals, sigma, 0, fitness, xbest" ' +
                        strseedtime +
                        ', ' + self.persistent_communication_dict.as_python_tag +
                        '\n')
        except (IOError, OSError):
            print('could not open/write file ' + fn)

        return self
    # end def __init__

    def load(self, filenameprefix=None):
        """load (or reload) data from output files, `load` is called in
        `plot` and `disp`.

        Argument `filenameprefix` is the filename prefix of data to be
        loaded (six files), by default ``'outcmaes'``.

        Return self with (added) attributes `xrecent`, `xmean`,
        `f`, `D`, `std`, 'corrspec'

        """
        if not filenameprefix:
            filenameprefix = self.name_prefix
        assert len(self.file_names) == len(self.key_names)
        for i in range(len(self.file_names)):
            fn = filenameprefix + self.file_names[i] + '.dat'
            try:
                # list of rows to append another row latter
                try:
                    self.__dict__[self.key_names[i]] = list(
                            np.loadtxt(fn, comments=['%', '#']))
                except:
                    self.__dict__[self.key_names[i]] = list(
                            np.loadtxt(fn, comments='%'))
                # read dict from <python> tag in first line
                self.persistent_communication_dict.update(
                            string_=open(fn).readline())
            except IOError:
                utils.print_warning('reading from file "' + fn + '" failed',
                               'load', 'CMADataLogger')
            try:
                # duplicate last row to later fill in annotation
                # positions for display
                if self.key_names[i] in self._key_names_with_annotation:
                    self.__dict__[self.key_names[i]].append(
                        self.__dict__[self.key_names[i]][-1])
                self.__dict__[self.key_names[i]] = \
                    np.asarray(self.__dict__[self.key_names[i]])
            except:
                utils.print_warning('no data for %s' % fn, 'load',
                               'CMADataLogger')
        # convert single line to matrix of shape (1, len)
        for key in self.key_names:
            try:
                d = getattr(self, key)
            except AttributeError:
                utils.print_warning("attribute %s missing" % key, 'load',
                                    'CMADataLogger')
                continue
            if len(d.shape) == 1:  # one line has shape (8, )
                setattr(self, key, d.reshape((1, len(d))))

        return self

    def add(self, es=None, more_data=[], modulo=None):
        """append some logging data from `CMAEvolutionStrategy` class instance `es`,
        if ``number_of_times_called % modulo`` equals to zero, never if ``modulo==0``.

        The sequence ``more_data`` must always have the same length.

        When used for a different optimizer class, this function can be
        (easily?) adapted by changing the assignments under INTERFACE
        in the implemention.

        """
        mod = modulo if modulo is not None else self.modulo
        self.counter += 1
        if mod == 0 or (self.counter > 3 and (self.counter - 1) % mod):
            return
        if es is None:
            try:
                es = self.es  # must have been registered
            except AttributeError :
                raise AttributeError('call `add` with argument `es` or ``register(es)`` before ``add()``')
        elif not self.registered:
            self.register(es)

        if self.counter == 1 and not self.append and self.modulo != 0:
            self.initialize()  # write file headers
            self.counter = 1

        # --- INTERFACE, can be changed if necessary ---
        if not isinstance(es, CMAEvolutionStrategy):  # not necessary
            utils.print_warning('type CMAEvolutionStrategy expected, found '
                                + str(type(es)), 'add', 'CMADataLogger')
        evals = es.countevals
        iteration = es.countiter
        eigen_decompositions = es.count_eigen
        sigma = es.sigma
        if not es.opts['CMA_diagonal'] or es.countiter > es.opts['CMA_diagonal']:
            axratio = es.D.max() / es.D.min()
        else:
            axratio = max(es.sigma_vec * 1) / min(es.sigma_vec * 1)
        xmean = es.mean  # TODO: should be optionally phenotype?
        fmean_noise_free = 0  # es.fmean_noise_free  # meaningless as
        fmean = 0  # es.fmean                        # only inialized
        # TODO: find a different way to communicate current x and f?
        try:
            besteverf = es.best.f
            bestf = es.fit.fit[0]
            worstf = es.fit.fit[-1]
            medianf = es.fit.fit[es.sp.popsize // 2]
        except:
            if iteration > 0:  # first call without f-values is OK
                raise
        try:
            xrecent = es.best.last.x
        except:
            xrecent = None
        diagC = es.sigma * es.sigma_vec.scaling * es.sm.variances**0.5
        if not es.opts['CMA_diagonal'] or es.countiter > es.opts['CMA_diagonal']:
            try:
                diagD = es.sm.D
            except:
                diagD = [1]
            maxD = max(diagD)
            minD = min(diagD)
        else:
            maxD = max(es.sigma_vec * es.sm.variances**0.5)  # dC should be 1 though
            minD = min(es.sigma_vec * es.sm.variances**0.5)
            diagD = diagC
        more_to_write = es.more_to_write
        if 11 < 3:  # and len(more_to_write) > 1:
            more_to_write = []  # [more_to_write[0], more_to_write[1]]
        es.more_to_write = []
        # --- end interface ---

        try:
            # fit
            if iteration > self.last_iteration:
                fn = self.name_prefix + 'fit.dat'
                with open(fn, 'a') as f:
                    f.write(str(iteration) + ' '
                            + str(evals) + ' '
                            + str(sigma) + ' '
                            + str(axratio) + ' '
                            + str(besteverf) + ' '
                            + '%.16e' % bestf + ' '
                            + str(medianf) + ' '
                            + str(worstf) + ' '
                            # + str(es.sp.popsize) + ' '
                            # + str(10**es.noiseS) + ' '
                            # + str(es.sp.cmean) + ' '
                            + ' '.join(str(i) for i in more_to_write) + ' '
                            + ' '.join(str(i) for i in more_data) + ' '
                            + '\n')
            # axlen
            fn = self.name_prefix + 'axlen.dat'
            if 1 < 3:
                with open(fn, 'a') as f:
                    f.write(str(iteration) + ' '
                            + str(evals) + ' '
                            + str(sigma) + ' '
                            + str(maxD) + ' '
                            + str(minD) + ' '
                            + ' '.join(map(str, diagD))
                            + '\n')
            # correlation matrix eigenvalues
            if 1 < 3:
                fn = self.name_prefix + 'axlencorr.dat'
                try:
                    c = es.sm.correlation_matrix
                except (AttributeError, NotImplemented, NotImplementedError):
                    c = None
                if c is not None:
                    # accept at most 50% internal loss
                    if 11 < 3 or self._eigen_counter < eigen_decompositions / 2:
                        self.last_correlation_spectrum = \
                            sorted(es.opts['CMA_eigenmethod'](c)[0]**0.5)
                        self._eigen_counter += 1
                    if self.last_correlation_spectrum is None:
                        self.last_correlation_spectrum = len(diagD) * [1]
                    c = c[c < 1 - 1e-14]  # remove diagonal elements
                    c[c > 1 - 1e-14] = 1 - 1e-14
                    c[c < -1 + 1e-14] = -1 + 1e-14
                    c_min = np.min(c)
                    c_max = np.max(c)
                    if np.min(abs(c)) == 0:
                        c_medminus = 0  # thereby zero "is negative"
                        c_medplus = 0  # thereby zero "is positive"
                    else:
                        c_medminus = c[np.argmin(1/c)]  # c is flat
                        c_medplus = c[np.argmax(1/c)]  # c is flat

                    with open(fn, 'a') as f:
                        f.write(str(iteration) + ' '
                                + str(evals) + ' '
                                + str(c_min) + ' '
                                + str(c_medminus) + ' ' # the one closest to 0
                                + str(c_medplus) + ' ' # the one closest to 0
                                + str(c_max) + ' '
                                + ' '.join(map(str,
                                        self.last_correlation_spectrum))
                                + '\n')

            # stddev
            fn = self.name_prefix + 'stddev.dat'
            with open(fn, 'a') as f:
                f.write(str(iteration) + ' '
                        + str(evals) + ' '
                        + str(sigma) + ' '
                        + '0 0 '
                        + ' '.join(map(str, diagC))
                        + '\n')
            # xmean
            fn = self.name_prefix + 'xmean.dat'
            with open(fn, 'a') as f:
                f.write(str(iteration) + ' '
                        + str(evals) + ' '
                        # + str(sigma) + ' '
                        + '0 '
                        + str(fmean_noise_free) + ' '
                        + str(fmean) + ' '  # TODO: this does not make sense
                        # TODO should be optional the phenotyp?
                        + ' '.join(map(str, xmean))
                        + '\n')
            # xrecent
            fn = self.name_prefix + 'xrecentbest.dat'
            if iteration > 0 and xrecent is not None:
                with open(fn, 'a') as f:
                    f.write(str(iteration) + ' '
                            + str(evals) + ' '
                            + str(sigma) + ' '
                            + '0 '
                            + str(bestf) + ' '
                            + ' '.join(map(str, xrecent))
                            + '\n')
        except (IOError, OSError):
            if iteration <= 1:
                utils.print_warning(('could not open/write file %s: ' % fn,
                                     sys.exc_info()))
        self.last_iteration = iteration

    def figclose(self):
        pyplot.close(self.fighandle)

    def save_to(self, nameprefix, switch=False):
        """saves logger data to a different set of files, for
        ``switch=True`` also the loggers name prefix is switched to
        the new value

        """
        if not nameprefix or not utils.is_str(nameprefix):
            raise ValueError('filename prefix must be a non-empty string')

        if nameprefix == self.default_prefix:
            raise ValueError('cannot save to default name "' + nameprefix + '...", chose another name')

        if nameprefix == self.name_prefix:
            return

        for name in self.file_names:
            open(nameprefix + name + '.dat', 'w').write(open(self.name_prefix + name + '.dat').read())

        if switch:
            self.name_prefix = nameprefix
    def select_data(self, iteration_indices):
        """keep only data of `iteration_indices`"""
        dat = self
        iteridx = iteration_indices
        dat.f = dat.f[_where([x in iteridx for x in dat.f[:, 0]])[0], :]
        dat.D = dat.D[_where([x in iteridx for x in dat.D[:, 0]])[0], :]
        try:
            iteridx = list(iteridx)
            iteridx.append(iteridx[-1])  # last entry is artificial
        except:
            pass
        dat.std = dat.std[_where([x in iteridx
                                    for x in dat.std[:, 0]])[0], :]
        dat.xmean = dat.xmean[_where([x in iteridx
                                        for x in dat.xmean[:, 0]])[0], :]
        try:
            dat.xrecent = dat.x[_where([x in iteridx for x in
                                          dat.xrecent[:, 0]])[0], :]
        except AttributeError:
            pass
        try:
            dat.corrspec = dat.x[_where([x in iteridx for x in
                                           dat.corrspec[:, 0]])[0], :]
        except AttributeError:
            pass
    def plot(self, fig=None, iabscissa=1, iteridx=None,
             plot_mean=False, # was: plot_mean=True
             foffset=1e-19, x_opt=None, fontsize=9,
             downsample_to=1e7):
        """plot data from a `CMADataLogger` (using the files written
        by the logger).

        Arguments
        ---------
        `fig`
            figure number, by default 325
        `iabscissa`
            ``0==plot`` versus iteration count,
            ``1==plot`` versus function evaluation number
        `iteridx`
            iteration indices to plot

        Return `CMADataLogger` itself.

        Examples
        --------
        ::

            import cma
            logger = cma.CMADataLogger()  # with default name
            # try to plot the "default logging" data (e.g.
            #   from previous fmin calls, which is essentially what
            #   also cma.plot() does)
            logger.plot()
            cma.s.figsave('fig325.png')  # save current figure
            logger.figclose()

        Dependencies: matlabplotlib/pyplot.

        """
        try:
            # pyplot: prodedural interface for matplotlib
            from matplotlib.pyplot import figure, subplot, gcf
        except ImportError:
            ImportError('could not find matplotlib.pyplot module, function plot() is not available')
            return

        if fig is None:
            fig = 325
        if iabscissa not in (0, 1):
            iabscissa = 1

        self.load()  # better load only conditionally?
        if self.f.shape[0] > downsample_to:
            self.downsampling(1 + self.f.shape[0] // downsample_to)
            self.load()

        dat = self
        dat.x = dat.xmean  # this is the genotyp
        if not plot_mean:
            if len(dat.x) < 2:
                print('not enough data to plot recent x')
            else:
                dat.x = dat.xrecent

        # index out some data
        if iteridx is not None:
            self.select_data(iteridx)

        if len(dat.f) <= 1:
            print('nothing to plot')
            return

        # not in use anymore, see formatter above
        # xticklocs = np.arange(5) * np.round(minxend/4., -int(np.log10(minxend/4.)))

        # dfit(dfit<1e-98) = NaN;

        # TODO: if abscissa==0 plot in chunks, ie loop over subsets where
        # dat.f[:,0]==countiter is monotonous

        figure(fig)
        finalize = self._finalize_plotting
        self._finalize_plotting = lambda : None
        self._enter_plotting(fontsize)
        self.fighandle = gcf()  # fighandle.number
        self.fighandle.clear()

        subplot(2, 2, 1)
        self.plot_divers(iabscissa, foffset)
        pyplot.xlabel('')

        # Scaling
        subplot(2, 2, 3)
        self.plot_axes_scaling(iabscissa)

        # spectrum of correlation matrix
        if 11 < 3 and hasattr(dat, 'corrspec'):
            figure(fig+10000)
            pyplot.gcf().clear()  # == clf(), replaces hold(False)
            self.plot_correlations(iabscissa)
        figure(fig)

        subplot(2, 2, 2)
        if plot_mean:
            self.plot_mean(iabscissa, x_opt)
        else:
            self.plot_xrecent(iabscissa, x_opt)
        pyplot.xlabel('')
        # pyplot.xticks(xticklocs)

        # standard deviations
        subplot(2, 2, 4)
        self.plot_stds(iabscissa)

        self._finalize_plotting = finalize
        self._finalize_plotting()
        return self

    def plot_all(self, fig=None, iabscissa=1, iteridx=None,
             foffset=1e-19, x_opt=None, fontsize=9):
        """
        plot data from a `CMADataLogger` (using the files written by the logger).

        Arguments
        ---------
        `fig`
            figure number, by default 425
        `iabscissa`
            ``0==plot`` versus iteration count,
            ``1==plot`` versus function evaluation number
        `iteridx`
            iteration indices to plot

        Return `CMADataLogger` itself.

        Examples
        --------
        ::

            import cma
            logger = cma.CMADataLogger()  # with default name
            # try to plot the "default logging" data (e.g.
            #   from previous fmin calls, which is essentially what
            #   also cma.plot() does)
            logger.plot_all()
            cma.s.figsave('fig425.png')  # save current figure
            logger.s.figclose()

        Dependencies: matlabplotlib/pyplot.

        """
        try:
            # pyplot: prodedural interface for matplotlib
            from  matplotlib.pyplot import figure, subplot, gcf
        except ImportError:
            ImportError('could not find matplotlib.pyplot module, function plot() is not available')
            return

        if fig is None:
            fig = 426
        if iabscissa not in (0, 1):
            iabscissa = 1

        self.load()
        dat = self

        # index out some data
        if iteridx is not None:
            self.select_data(iteridx)

        if len(dat.f) == 0:
            print('nothing to plot')
            return

        # not in use anymore, see formatter above
        # xticklocs = np.arange(5) * np.round(minxend/4., -int(np.log10(minxend/4.)))

        # dfit(dfit<1e-98) = NaN;

        # TODO: if abscissa==0 plot in chunks, ie loop over subsets where
        #       dat.f[:,0]==countiter is monotonous

        figure(fig)
        self._enter_plotting(fontsize)
        self.fighandle = gcf()  # fighandle.number
        self.fighandle.clear()

        if 11 < 3:
            subplot(3, 2, 1)
            self.plot_divers(iabscissa, foffset)
            pyplot.xlabel('')

            # Scaling
            subplot(3, 2, 3)
            self.plot_axes_scaling(iabscissa)
            pyplot.xlabel('')

            # spectrum of correlation matrix
            subplot(3, 2, 5)
            self.plot_correlations(iabscissa)

            # x-vectors
            subplot(3, 2, 2)
            self.plot_xrecent(iabscissa, x_opt)
            pyplot.xlabel('')
            subplot(3, 2, 4)
            self.plot_mean(iabscissa, x_opt)
            pyplot.xlabel('')

            # standard deviations
            subplot(3, 2, 6)
            self.plot_stds(iabscissa)
        else:
            subplot(2, 3, 1)
            self.plot_divers(iabscissa, foffset)
            pyplot.xlabel('')

            # standard deviations
            subplot(2, 3, 4)
            self.plot_stds(iabscissa)

            # Scaling
            subplot(2, 3, 2)
            self.plot_axes_scaling(iabscissa)
            pyplot.xlabel('')

            # spectrum of correlation matrix
            subplot(2, 3, 5)
            self.plot_correlations(iabscissa)

            # x-vectors
            subplot(2, 3, 3)
            self.plot_xrecent(iabscissa, x_opt)
            pyplot.xlabel('')

            subplot(2, 3, 6)
            self.plot_mean(iabscissa, x_opt)

        self._finalize_plotting()
        return self
    def plot_axes_scaling(self, iabscissa=1):
        if not hasattr(self, 'D'):
            self.load()
        dat = self
        self._enter_plotting()
        pyplot.semilogy(dat.D[:, iabscissa], dat.D[:, 5:], '-b')
        # pyplot.hold(True)
        pyplot.grid(True)
        ax = array(pyplot.axis())
        # ax[1] = max(minxend, ax[1])
        pyplot.axis(ax)
        pyplot.title('Principle Axes Lengths')
        # pyplot.xticks(xticklocs)
        self._xlabel(iabscissa)
        self._finalize_plotting()
        return self
    def plot_stds(self, iabscissa=1):
        if not hasattr(self, 'std'):
            self.load()
        dat = self
        self._enter_plotting()
        # remove sigma from stds (graphs become much better readible)
        dat.std[:, 5:] = np.transpose(dat.std[:, 5:].T / dat.std[:, 2].T)
        # ax = array(pyplot.axis())
        # ax[1] = max(minxend, ax[1])
        # axis(ax)
        if 1 < 2 and dat.std.shape[1] < 100:
            # use fake last entry in x and std for line extension-annotation
            minxend = int(1.06 * dat.std[-2, iabscissa])
            # minxend = int(1.06 * dat.x[-2, iabscissa])
            dat.std[-1, iabscissa] = minxend  # TODO: should be ax[1]
            idx = np.argsort(dat.std[-2, 5:])
            # idx2 = np.argsort(idx)
            dat.std[-1, 5 + idx] = np.logspace(np.log10(np.min(dat.std[:, 5:])),
                            np.log10(np.max(dat.std[:, 5:])), dat.std.shape[1] - 5)

            dat.std[-1, iabscissa] = minxend  # TODO: should be ax[1]
            pyplot.semilogy(dat.std[:, iabscissa], dat.std[:, 5:], '-')
            # pyplot.hold(True)
            ax = array(pyplot.axis())

            # yy = np.logspace(np.log10(ax[2]), np.log10(ax[3]), dat.std.shape[1] - 5)
            # yyl = np.sort(dat.std[-1,5:])
            idx = np.argsort(dat.std[-1, 5:])
            # idx2 = np.argsort(idx)
            # plot(np.dot(dat.std[-2, iabscissa],[1,1]), array([ax[2]+1e-6, ax[3]-1e-6]), 'k-') # vertical separator
            # vertical separator
            pyplot.plot(np.dot(dat.std[-2, iabscissa], [1, 1]),
                        array([ax[2] * (1 + 1e-6), ax[3] / (1 + 1e-6)]),
                        # array([np.min(dat.std[:, 5:]), np.max(dat.std[:, 5:])]),
                        'k-')
            # pyplot.hold(True)
            # plot([dat.std[-1, iabscissa], ax[1]], [dat.std[-1,5:], yy[idx2]], 'k-') # line from last data point
            annotations = self.persistent_communication_dict.get('variable_annotations')
            if annotations is None:
                annotations = range(len(idx))
            for i, s in enumerate(annotations):
                # text(ax[1], yy[i], ' '+str(idx[i]))
                pyplot.text(dat.std[-1, iabscissa], dat.std[-1, 5 + i],
                            ' ' + str(s))
        else:
            pyplot.semilogy(dat.std[:, iabscissa], dat.std[:, 5:], '-')
        # pyplot.hold(True)
        pyplot.grid(True)
        pyplot.title(r'Standard Deviations $\times$ $\sigma^{-1}$ in All Coordinates')
        # pyplot.xticks(xticklocs)
        self._xlabel(iabscissa)
        self._finalize_plotting()
        return self
    def plot_mean(self, iabscissa=1, x_opt=None, annotations=None):
        if not hasattr(self, 'xmean'):
            self.load()
        self.x = self.xmean
        self._plot_x(iabscissa, x_opt, 'mean', annotations=annotations)
        self._xlabel(iabscissa)
        return self
    def plot_xrecent(self, iabscissa=1, x_opt=None, annotations=None):
        if not hasattr(self, 'xrecent'):
            self.load()
        self.x = self.xrecent
        self._plot_x(iabscissa, x_opt, 'curr best', annotations=annotations)
        self._xlabel(iabscissa)
        return self
    def plot_correlations(self, iabscissa=1):
        """spectrum of correlation matrix and largest correlation"""
        if not hasattr(self, 'corrspec'):
            self.load()
        if len(self.corrspec) < 2:
            return self
        x = self.corrspec[:, iabscissa]
        y = self.corrspec[:, 6:]  # principle axes
        ys = self.corrspec[:, :6]  # "special" values

        from matplotlib.pyplot import semilogy, text, grid, axis, title
        self._enter_plotting()
        semilogy(x, y, '-c')
        # hold(True)
        semilogy(x[:], np.max(y, 1) / np.min(y, 1), '-r')
        text(x[-1], np.max(y[-1, :]) / np.min(y[-1, :]), 'axis ratio')
        if ys is not None:
            semilogy(x, 1 + ys[:, 2], '-b')
            text(x[-1], 1 + ys[-1, 2], '1 + min(corr)')
            semilogy(x, 1 - ys[:, 5], '-b')
            text(x[-1], 1 - ys[-1, 5], '1 - max(corr)')
            semilogy(x[:], 1 + ys[:, 3], '-k')
            text(x[-1], 1 + ys[-1, 3], '1 + max(neg corr)')
            semilogy(x[:], 1 - ys[:, 4], '-k')
            text(x[-1], 1 - ys[-1, 4], '1 - min(pos corr)')
        grid(True)
        ax = array(axis())
        # ax[1] = max(minxend, ax[1])
        axis(ax)
        title('Spectrum (roots) of correlation matrix')
        # pyplot.xticks(xticklocs)
        self._xlabel(iabscissa)
        self._finalize_plotting()
        return self
    def plot_divers(self, iabscissa=1, foffset=1e-19):
        """plot fitness, sigma, axis ratio...

        :param iabscissa: 0 means vs evaluations, 1 means vs iterations
        :param foffset: added to f-value

        :See: `plot`

        """
        from matplotlib.pyplot import semilogy, grid, \
            axis, title, text
        fontsize = pyplot.rcParams['font.size']

        if not hasattr(self, 'f'):
            self.load()
        dat = self

        # correct values which are rather not reasonable
        if not np.isfinite(dat.f[0, 5]):
            dat.f[0, 5:] = dat.f[1, 5:]  # best, median and worst f-value
        for i, val in enumerate(dat.f[0, :]): # hack to prevent warnings
            if np.isnan(val):
                dat.f[0, i] = dat.f[1, i]
        minfit = np.nanmin(dat.f[:, 5])
        dfit = dat.f[:, 5] - minfit  # why not using idx?
        dfit[dfit < 1e-98] = np.NaN

        self._enter_plotting()
        if dat.f.shape[1] > 7:
            # semilogy(dat.f[:, iabscissa], abs(dat.f[:,[6, 7, 10, 12]])+foffset,'-k')
            semilogy(dat.f[:, iabscissa], abs(dat.f[:, [6, 7]]) + foffset, '-k')
            # hold(True)

        # (larger indices): additional fitness data, for example constraints values
        if dat.f.shape[1] > 8:
            # dd = abs(dat.f[:,7:]) + 10*foffset
            # dd = _where(dat.f[:,7:]==0, np.NaN, dd) # cannot be
            semilogy(dat.f[:, iabscissa], np.abs(dat.f[:, 8:]) + 10 * foffset, 'y')
            # hold(True)

        idx = _where(dat.f[:, 5] > 1e-98)[0]  # positive values
        semilogy(dat.f[idx, iabscissa], dat.f[idx, 5] + foffset, '.b')
        # hold(True)
        grid(True)


        semilogy(dat.f[:, iabscissa], abs(dat.f[:, 5]) + foffset, '-b')
        text(dat.f[-1, iabscissa], abs(dat.f[-1, 5]) + foffset,
             r'$|f_\mathsf{best}|$', fontsize=fontsize + 2)

        # negative f-values, dots
        sgn = np.sign(dat.f[:, 5])
        sgn[np.abs(dat.f[:, 5]) < 1e-98] = 0
        idx = _where(sgn < 0)[0]
        semilogy(dat.f[idx, iabscissa], abs(dat.f[idx, 5]) + foffset,
                 '.m')  # , markersize=5

        # lines between negative f-values
        dsgn = np.diff(sgn)
        start_idx = 1 + _where((dsgn < 0) * (sgn[1:] < 0))[0]
        stop_idx = 1 + _where(dsgn > 0)[0]
        if sgn[0] < 0:
            start_idx = np.concatenate(([0], start_idx))
        for istart in start_idx:
            istop = stop_idx[stop_idx > istart]
            istop = istop[0] if len(istop) else 0
            idx = range(istart, istop if istop else dat.f.shape[0])
            if len(idx) > 1:
                semilogy(dat.f[idx, iabscissa], abs(dat.f[idx, 5]) + foffset,
                        'm')  # , markersize=5
            # lines between positive and negative f-values
            # TODO: the following might plot values very close to zero
            if istart > 0:  # line to the left of istart
                semilogy(dat.f[istart-1:istart+1, iabscissa],
                         abs(dat.f[istart-1:istart+1, 5]) +
                         foffset, '--m')
            if istop:  # line to the left of istop
                semilogy(dat.f[istop-1:istop+1, iabscissa],
                         abs(dat.f[istop-1:istop+1, 5]) +
                         foffset, '--m')
                # mark the respective first positive values
                semilogy(dat.f[istop, iabscissa], abs(dat.f[istop, 5]) +
                         foffset, '.b', markersize=7)
            # mark the respective first negative values
            semilogy(dat.f[istart, iabscissa], abs(dat.f[istart, 5]) +
                     foffset, '.r', markersize=7)

        # standard deviations std
        semilogy(dat.std[:-1, iabscissa],
                 np.vstack([list(map(max, dat.std[:-1, 5:])),
                            list(map(min, dat.std[:-1, 5:]))]).T,
                     '-m', linewidth=2)
        text(dat.std[-2, iabscissa], max(dat.std[-2, 5:]), 'max std',
             fontsize=fontsize)
        text(dat.std[-2, iabscissa], min(dat.std[-2, 5:]), 'min std',
             fontsize=fontsize)

        # delta-fitness in cyan
        idx = np.isfinite(dfit)
        if any(idx):
            idx_nan = _where(~idx)[0]  # gaps
            if not len(idx_nan):  # should never happen
                semilogy(dat.f[:, iabscissa][idx], dfit[idx], '-c')
            else:
                i_start = 0
                for i_end in idx_nan:
                    if i_end > i_start:
                        semilogy(dat.f[:, iabscissa][i_start:i_end],
                                                dfit[i_start:i_end], '-c')
                    i_start = i_end + 1
                if len(dfit) > idx_nan[-1] + 1:
                    semilogy(dat.f[:, iabscissa][idx_nan[-1]+1:],
                                            dfit[idx_nan[-1]+1:], '-c')
            text(dat.f[idx, iabscissa][-1], dfit[idx][-1],
                 r'$f_\mathsf{best} - \min(f)$', fontsize=fontsize + 2)

        elif 11 < 3 and any(idx):
            semilogy(dat.f[:, iabscissa][idx], dfit[idx], '-c')
            text(dat.f[idx, iabscissa][-1], dfit[idx][-1],
                 r'$f_\mathsf{best} - \min(f)$', fontsize=fontsize + 2)

        if 11 < 3:  # delta-fitness as points
            dfit = dat.f[1:, 5] - dat.f[:-1, 5]  # should be negative usually
            semilogy(dat.f[1:, iabscissa],  # abs(fit(g) - fit(g-1))
                np.abs(dfit) + foffset, '.c')
            i = dfit > 0
            # print(np.sum(i) / float(len(dat.f[1:,iabscissa])))
            semilogy(dat.f[1:, iabscissa][i],  # abs(fit(g) - fit(g-1))
                np.abs(dfit[i]) + foffset, '.r')

        # overall minimum
        i = np.argmin(dat.f[:, 5])
        semilogy(dat.f[i, iabscissa], np.abs(dat.f[i, 5]), 'ro',
                 markersize=9)
        if any(idx):
            semilogy(dat.f[i, iabscissa], dfit[idx][np.argmin(dfit[idx])]
                 + 1e-98, 'ro', markersize=9)
        # semilogy(dat.f[-1, iabscissa]*np.ones(2), dat.f[-1,4]*np.ones(2), 'rd')

        # AR and sigma
        semilogy(dat.f[:, iabscissa], dat.f[:, 3], '-r')  # AR
        semilogy(dat.f[:, iabscissa], dat.f[:, 2], '-g')  # sigma
        text(dat.f[-1, iabscissa], dat.f[-1, 3], r'axis ratio',
             fontsize=fontsize)
        text(dat.f[-1, iabscissa], dat.f[-1, 2] / 1.5, r'$\sigma$',
             fontsize=fontsize+3)
        ax = array(axis())
        # ax[1] = max(minxend, ax[1])
        axis(ax)
        text(ax[0] + 0.01, ax[2],  # 10**(log10(ax[2])+0.05*(log10(ax[3])-log10(ax[2]))),
             '.min($f$)=' + repr(minfit))
             #'.f_recent=' + repr(dat.f[-1, 5]))

        # title('abs(f) (blue), f-min(f) (cyan), Sigma (green), Axis Ratio (red)')
        # title(r'blue:$\mathrm{abs}(f)$, cyan:$f - \min(f)$, green:$\sigma$, red:axis ratio',
        #       fontsize=fontsize - 0.0)
        title(r'$|f_{\mathrm{best},\mathrm{med},\mathrm{worst}}|$, $f - \min(f)$, $\sigma$, axis ratio')

        # if __name__ != 'cma':  # should be handled by the caller
        self._xlabel(iabscissa)
        self._finalize_plotting()
        return self
    def _enter_plotting(self, fontsize=9):
        """assumes that a figure is open """
        # interactive_status = matplotlib.is_interactive()
        self.original_fontsize = pyplot.rcParams['font.size']
        pyplot.rcParams['font.size'] = fontsize
        # was: pyplot.hold(False)
        # pyplot.gcf().clear()  # opens a figure window, if non exists
        pyplot.ioff()
    def _finalize_plotting(self):
        pyplot.draw()  # update "screen"
        pyplot.ion()
        pyplot.show()
        pyplot.rcParams['font.size'] = self.original_fontsize
    def _xlabel(self, iabscissa=1):
        pyplot.xlabel('iterations' if iabscissa == 0
                      else 'function evaluations')
    def _plot_x(self, iabscissa=1, x_opt=None, remark=None,
                annotations=None):
        """If ``x_opt is not None`` the difference to x_opt is plotted
        in log scale

        """
        if not hasattr(self, 'x'):
            utils.print_warning('no x-attributed found, use methods ' +
                           'plot_xrecent or plot_mean', 'plot_x',
                           'CMADataLogger')
            return
        if annotations is None:
            annotations = self.persistent_communication_dict.get('variable_annotations')
        from matplotlib.pyplot import plot, semilogy, text, grid, axis, title
        dat = self  # for convenience and historical reasons
        # modify fake last entry in x for line extension-annotation
        if dat.x.shape[1] < 100:
            minxend = int(1.06 * dat.x[-2, iabscissa])
            # write y-values for individual annotation into dat.x
            dat.x[-1, iabscissa] = minxend  # TODO: should be ax[1]
            if x_opt is None:
                idx = np.argsort(dat.x[-2, 5:])
                # idx2 = np.argsort(idx)
                dat.x[-1, 5 + idx] = np.linspace(np.min(dat.x[:, 5:]),
                            np.max(dat.x[:, 5:]), dat.x.shape[1] - 5)
            else: # y-axis is in log
                xdat = np.abs(dat.x[:, 5:] - np.array(x_opt, copy=False))
                idx = np.argsort(xdat[-2, :])
                # idx2 = np.argsort(idx)
                xdat[-1, idx] = np.logspace(np.log10(np.min(abs(xdat[xdat!=0]))),
                            np.log10(np.max(np.abs(xdat))),
                            dat.x.shape[1] - 5)
        else:
            minxend = 0
        self._enter_plotting()
        if x_opt is not None:  # TODO: differentate neg and pos?
            semilogy(dat.x[:, iabscissa], abs(xdat), '-')
        else:
            plot(dat.x[:, iabscissa], dat.x[:, 5:], '-')
        # hold(True)
        grid(True)
        ax = array(axis())
        # ax[1] = max(minxend, ax[1])
        axis(ax)
        ax[1] -= 1e-6  # to prevent last x-tick annotation, probably superfluous
        if dat.x.shape[1] < 100:
            # yy = np.linspace(ax[2] + 1e-6, ax[3] - 1e-6, dat.x.shape[1] - 5)
            # yyl = np.sort(dat.x[-1,5:])
            if x_opt is not None:
                # semilogy([dat.x[-1, iabscissa], ax[1]], [abs(dat.x[-1, 5:]), yy[idx2]], 'k-')  # line from last data point
                semilogy(np.dot(dat.x[-2, iabscissa], [1, 1]),
                         array([ax[2] * (1+1e-6), ax[3] / (1+1e-6)]), 'k-')
            else:
                # plot([dat.x[-1, iabscissa], ax[1]], [dat.x[-1,5:], yy[idx2]], 'k-') # line from last data point
                plot(np.dot(dat.x[-2, iabscissa], [1, 1]),
                     array([ax[2] + 1e-6, ax[3] - 1e-6]), 'k-')
            # plot(array([dat.x[-1, iabscissa], ax[1]]),
            #      reshape(array([dat.x[-1,5:], yy[idx2]]).flatten(), (2,4)), '-k')
            for i in range(len(idx)):
                # TODOqqq: annotate phenotypic value!?
                # text(ax[1], yy[i], 'x(' + str(idx[i]) + ')=' + str(dat.x[-2,5+idx[i]]))

                text(dat.x[-1, iabscissa], dat.x[-1, 5 + i]
                            if x_opt is None else np.abs(xdat[-1, i]),
                     ('x[' + str(i) + ']=' if annotations is None
                        else str(i) + ':' + annotations[i] + "=")
                     + str(dat.x[-2, 5 + i]))
        i = 2  # find smallest i where iteration count differs (in case the same row appears twice)
        while i < len(dat.f) and dat.f[-i][0] == dat.f[-1][0]:
            i += 1
        title('Object Variables (' +
                (remark + ', ' if remark is not None else '') +
                str(dat.x.shape[1] - 5) + '-D, popsize~' +
                (str(int((dat.f[-1][1] - dat.f[-i][1]) / (dat.f[-1][0] - dat.f[-i][0])))
                    if len(dat.f.T[0]) > 1 and dat.f[-1][0] > dat.f[-i][0] else 'NA')
                + ')')
        self._finalize_plotting()
    def downsampling(self, factor=10, first=3, switch=True, verbose=True):
        """
        rude downsampling of a `CMADataLogger` data file by `factor`,
        keeping also the first `first` entries. This function is a
        stump and subject to future changes. Return self.

        Arguments
        ---------
           - `factor` -- downsampling factor
           - `first` -- keep first `first` entries
           - `switch` -- switch the new logger to the downsampled logger
                original_name+'down'

        Details
        -------
        ``self.name_prefix+'down'`` files are written

        Example
        -------
        ::

            import cma
            cma.downsampling()  # takes outcmaes* files
            cma.plot('outcmaesdown')

        """
        newprefix = self.name_prefix + 'down'
        for name in self.file_names:
            with open(newprefix + name + '.dat', 'wt') as f:
                iline = 0
                cwritten = 0
                for line in open(self.name_prefix + name + '.dat'):
                    if iline < first or iline % factor == 0:
                        f.write(line)
                        cwritten += 1
                    iline += 1
            if verbose and iline > first:
                print('%d' % (cwritten) + ' lines written in ' + newprefix + name + '.dat')
        if switch:
            self.name_prefix += 'down'
        return self

    # ____________________________________________________________
    # ____________________________________________________________
    #
    def disp(self, idx=100):  # r_[0:5,1e2:1e9:1e2,-10:0]):
        """displays selected data from (files written by) the class
        `CMADataLogger`.

        Arguments
        ---------
           `idx`
               indices corresponding to rows in the data file;
               if idx is a scalar (int), the first two, then every idx-th,
               and the last three rows are displayed. Too large index
               values are removed. If ``idx=='header'``, the header
               line is printed.

        Example
        -------
        >>> import cma, numpy as np
        >>> res = cma.fmin(cma.ff.elli, 7 * [0.1], 1, {'verb_disp':1e9})  # generate data
        ...  #doctest: +ELLIPSIS
        (4...
        >>> assert res[1] < 1e-9
        >>> assert res[2] < 4400
        >>> l = cma.CMADataLogger()  # == res[-1], logger with default name, "points to" above data
        >>> l.disp([0,-1])  # first and last
        ...  #doctest: +ELLIPSIS
        Iterat Nfevals  function value    axis ratio maxstd  minstd...
        >>> l.disp(20)  # some first/last and every 20-th line
        ...  #doctest: +ELLIPSIS
        Iterat Nfevals  function value    axis ratio maxstd  minstd...
        >>> l.disp(np.r_[0:999999:100, -1]) # every 100-th and last
        ...  #doctest: +ELLIPSIS
        Iterat Nfevals  function value    axis ratio maxstd  minstd...
        >>> l.disp(np.r_[0, -10:0]) # first and ten last
        ...  #doctest: +ELLIPSIS
        Iterat Nfevals  function value    axis ratio maxstd  minstd...
        >>> cma.disp(l.name_prefix, np.r_[0:9999999:100, -10:])  # the same as l.disp(...)
        ...  #doctest: +ELLIPSIS
        Iterat Nfevals  function value    axis ratio maxstd  minstd...

        Details
        -------
        The data line with the best f-value is displayed as last line.

        Use `CMADataLogger.disp` if the logger does not have the default
        name.

        :See: `CMADataLogger.disp`, `CMADataLogger.disp`

        """
        if utils.is_str(idx):
            if idx == 'header':
                self.disp_header()
                return

        filenameprefix = self.name_prefix

        def printdatarow(dat, iteration):
            """print data of iteration i"""
            i = _where(dat.f[:, 0] == iteration)[0][0]
            j = _where(dat.std[:, 0] == iteration)[0][0]
            print('%5d' % (int(dat.f[i, 0])) + ' %6d' % (int(dat.f[i, 1])) + ' %.14e' % (dat.f[i, 5]) +
                  ' %5.1e' % (dat.f[i, 3]) +
                  ' %6.2e' % (max(dat.std[j, 5:])) + ' %6.2e' % min(dat.std[j, 5:]))

        dat = CMADataLogger(filenameprefix).load()
        ndata = dat.f.shape[0]

        # map index to iteration number, is difficult if not all iteration numbers exist
        # idx = idx[_where(map(lambda x: x in dat.f[:,0], idx))[0]] # TODO: takes pretty long
        # otherwise:
        if idx is None:
            idx = 100
        if np.isscalar(idx):
            # idx = np.arange(0, ndata, idx)
            if idx:
                idx = np.r_[0, 1, idx:ndata - 3:idx, -3:0]
            else:
                idx = np.r_[0, 1, -3:0]

        idx = array(idx)
        idx = idx[idx < ndata]
        idx = idx[-idx <= ndata]
        iters = dat.f[idx, 0]
        idxbest = np.argmin(dat.f[:, 5])
        iterbest = dat.f[idxbest, 0]

        if len(iters) == 1:
            printdatarow(dat, iters[0])
        else:
            self.disp_header()
            for i in iters:
                printdatarow(dat, i)
            self.disp_header()
            printdatarow(dat, iterbest)
        sys.stdout.flush()
    def disp_header(self):
        heading = 'Iterat Nfevals  function value    axis ratio maxstd  minstd'
        print(heading)

    # end class CMADataLogger

last_figure_number = 324
def plot(name=None, fig=None, abscissa=1, iteridx=None,
         plot_mean=False,
         foffset=1e-19, x_opt=None, fontsize=9, downsample_to=3e3):
    """
    plot data from files written by a `CMADataLogger`,
    the call ``cma.plot(name, **argsdict)`` is a shortcut for
    ``cma.CMADataLogger(name).plot(**argsdict)``

    Arguments
    ---------
    `name`
        name of the logger, filename prefix, None evaluates to
        the default 'outcmaes'
    `fig`
        filename or figure number, or both as a tuple (any order)
    `abscissa`
        0==plot versus iteration count,
        1==plot versus function evaluation number
    `iteridx`
        iteration indices to plot

    Return `None`

    Examples
    --------
    ::

       cma.plot()  # the optimization might be still
                   # running in a different shell
       cma.s.figsave('fig325.png')
       cma.s.figclose()

       cdl = cma.CMADataLogger().downsampling().plot()
       # in case the file sizes are large

    Details
    -------
    Data from codes in other languages (C, Java, Matlab, Scilab) have the same
    format and can be plotted just the same.

    :See also: `CMADataLogger`, `CMADataLogger.plot`

    """
    global last_figure_number
    if not fig:
        last_figure_number += 1
        fig = last_figure_number
    if isinstance(fig, (int, float)):
        last_figure_number = fig
    return CMADataLogger(name).plot(fig, abscissa, iteridx, plot_mean, foffset,
                             x_opt, fontsize, downsample_to)

def disp(name=None, idx=None):
    """displays selected data from (files written by) the class
    `CMADataLogger`.

    The call ``cma.disp(name, idx)`` is a shortcut for
    ``cma.CMADataLogger(name).disp(idx)``.

    Arguments
    ---------
    `name`
        name of the logger, filename prefix, `None` evaluates to
        the default ``'outcmaes'``
    `idx`
        indices corresponding to rows in the data file; by
        default the first five, then every 100-th, and the last
        10 rows. Too large index values are removed.

    The best ever observed iteration is also printed by default.

    Examples
    --------
    ::

       import cma
       from numpy import r_
       # assume some data are available from previous runs
       cma.disp(None, r_[0, -1])  # first and last
       cma.disp(None, r_[0:int(1e9):100, -1]) # every 100-th and last
       cma.disp(idx=r_[0, -10:0]) # first and ten last
       cma.disp(idx=r_[0:int(1e9):1000, -10:0])

    :See also: `CMADataLogger.disp`

    """
    return CMADataLogger(name if name else CMADataLogger.default_prefix
                         ).disp(idx)

# END cmaplt.py
<|MERGE_RESOLUTION|>--- conflicted
+++ resolved
@@ -402,320 +402,6 @@
 _assertions_cubic = True
 _depreciated = True
 
-<<<<<<< HEAD
-# https://gist.github.com/nikohansen/3eb4ef0790ff49276a7be3cdb46d84e9
-# from __future__ import division
-# import math
-class RecombinationWeights(list):
-    """a list of decreasing (recombination) weight values.
-
-    To be used in the update of the covariance matrix C in CMA-ES as
-    ``w_i``::
-
-        C <- (1 - c1 - cmu * sum w_i) C + c1 ... + cmu sum w_i y_i y_i^T
-
-    After calling `finalize_negative_weights`, the weights
-    ``w_i`` let ``1 - c1 - cmu * sum w_i = 1`` and guaranty positive
-    definiteness of C if ``y_i^T C^-1 y_i <= dimension`` for all
-    ``w_i < 0``.
-
-    Class attributes:
-
-    - ``lambda_``: number of weights, alias for ``len(self)``
-    - ``mu``: number of strictly positive weights, i.e.
-      ``sum([wi > 0 for wi in self])``
-    - ``mueff``: variance effective number of positive weights, i.e.
-      ``1 / sum([self[i]**2 for i in range(self.mu)])`` where
-      ``sum([self[i] for i in range(self.mu)])**2 == 1``
-    - ``mueffminus``: variance effective number of negative weights
-
-    Usage:
-
-    >>> # from recombination_weights import RecombinationWeights
-    >>> from cma.evolution_strategy import RecombinationWeights
-    >>> dimension, popsize = 5, 7
-    >>> weights = RecombinationWeights(popsize)
-    >>> print("sum=%.2f, mu=%d, sumpos=%.2f, sumneg=%.2f" % (
-    ...       sum(weights),
-    ...       weights.mu,
-    ...       sum(weights[:weights.mu]),
-    ...       sum(weights[weights.mu:])))
-    sum=0.00, mu=3, sumpos=1.00, sumneg=-1.00
-    >>> print('weights = [%s]' % ', '.join("%.2f" % w for w in weights))
-    weights = [0.59, 0.29, 0.12, 0.00, -0.19, -0.34, -0.47]
-    >>> c1 = 2. / (dimension + 1)**2  # caveat: __future___ division
-    >>> cmu = weights.mueff / (weights.mueff + dimension**2)
-    >>> weights.finalize_negative_weights(dimension, c1, cmu)
-    >>> print('weights = [%s]' % ', '.join("%.2f" % w for w in weights))
-    weights = [0.59, 0.29, 0.12, 0.00, -0.31, -0.57, -0.79]
-    >>> print("sum=%.2f, c1+cmu*sum=%.2f" % (sum(weights),
-    ...                                      c1 + cmu * sum(weights)))
-    sum=-0.67, c1+cmu*sum=0.00
-    >>> print('mueff=%.1f, mueffminus=%.1f, mueffall=%.1f' % (
-    ...       weights.mueff,
-    ...       weights.mueffminus,
-    ...       sum(abs(w) for w in weights)**2 /
-    ...         sum(w**2 for w in weights)))
-    mueff=2.3, mueffminus=2.7, mueffall=4.8
-    >>> weights = RecombinationWeights(21)
-    >>> weights.finalize_negative_weights(3, 0.081, 0.28)
-    >>> weights.insert(weights.mu, 0)  # add zero weight in the middle
-    >>> weights = weights.set_attributes_from_weights()  # change lambda_
-    >>> assert weights.lambda_ == 22
-    >>> print("sum=%.2f, mu=%d, sumpos=%.2f" %
-    ...       (sum(weights), weights.mu, sum(weights[:weights.mu])))
-    sum=0.24, mu=10, sumpos=1.00
-    >>> print('weights = [%s]' % ', '.join(["%.1f" % (100*weights[i])
-    ...                                     for i in range(0, 22, 5)]))
-    weights = [27.0, 6.8, 0.0, -6.1, -11.7]
-    >>> weights.zero_negative_weights()  #  doctest:+ELLIPSIS
-    [0.270...
-    >>> "%.2f, %.2f" % (sum(weights), sum(weights[weights.mu:]))
-    '1.00, 0.00'
-    >>> mu = int(weights.mu / 2)
-    >>> for i in range(len(weights)):
-    ...     weights[i] = 1. / mu if i < mu else 0
-    >>> weights = weights.set_attributes_from_weights()
-    >>> 5 * "%.1f  " % (sum(w for w in weights if w > 0),
-    ...                 sum(w for w in weights if w < 0),
-    ...                 weights.mu,
-    ...                 weights.mueff,
-    ...                 weights.mueffminus)
-    '1.0  0.0  5.0  5.0  0.0  '
-
-    """
-    def __init__(self, len_):
-        """return recombination weights `list`, post condition is
-        ``sum(self) == 0 and sum(self.positive_weights) == 1``.
-
-        Positive and negative weights sum to 1 and -1, respectively.
-        The number of positive weights, ``self.mu``, is about
-        ``len_/2``. Weights are strictly decreasing.
-
-        `finalize_negative_weights` (...) or `zero_negative_weights` ()
-        should be called to finalize the negative weights.
-
-        :param `len_`: AKA ``lambda`` is the number of weights, see
-            attribute `lambda_` which is an alias for ``len(self)``.
-            Alternatively, a list of "raw" weights can be provided.
-
-        """
-        weights = len_
-        try:
-            len_ = len(weights)
-        except TypeError:
-            try:
-                weights = list(weights)
-                len_ = len(weights)
-            except TypeError:
-                weights = [math.log((len_ + 1) / 2.) - math.log(i)
-                           for i in range(1, len_ + 1)]  # raw shape
-        if len_ < 2:
-            raise ValueError("number of weights must be >=2, was %d"
-                             % (len_))
-        self.debug = False
-
-        # self[:] = weights  # should do, or
-        # super(RecombinationWeights, self).__init__(weights)
-        list.__init__(self, weights)
-
-        self.set_attributes_from_weights(do_asserts=False)
-        sum_neg = sum(self[self.mu:])
-        if sum_neg != 0:
-            for i in range(self.mu, len(self)):
-                self[i] /= -sum_neg
-        self.do_asserts()
-        self.finalized = False
-
-    def set_attributes_from_weights(self, weights=None, do_asserts=True):
-        """make the class attribute values consistent with weights, in
-        case after (re-)setting the weights from input parameter ``weights``,
-        post condition is also ``sum(self.postive_weights) == 1``.
-
-        This method allows to set or change the weight list manually,
-        e.g. like ``weights[:] = new_list`` or using the `pop`,
-        `insert` etc. generic `list` methods to change the list.
-        Currently, weights must be non-increasing and the first weight
-        must be strictly positive and the last weight not larger than
-        zero. Then all ``weights`` are normalized such that the
-        positive weights sum to one.
-        """
-        if weights is not None:
-            if not weights[0] > 0:
-                raise ValueError(
-                    "the first weight must be >0 but was %f" % weights[0])
-            if weights[-1] > 0:
-                raise ValueError(
-                    "the last weight must be <=0 but was %f" %
-                    weights[-1])
-            self[:] = weights
-        weights = self
-        assert all(weights[i] >= weights[i+1]
-                        for i in range(len(weights) - 1))
-        self.mu = sum(w > 0 for w in weights)
-        spos = sum(weights[:self.mu])
-        assert spos > 0
-        for i in range(len(self)):
-            self[i] /= spos
-        # variance-effectiveness of sum^mu w_i x_i
-        self.mueff = 1**2 / sum(w**2 for w in
-                                   weights[:self.mu])
-        sneg = sum(weights[self.mu:])
-        assert (sneg - sum(w for w in weights if w < 0))**2 < 1e-11
-        not do_asserts or self.do_asserts()
-        return self
-
-    def finalize_negative_weights(self, dimension, c1, cmu):
-        """finalize negative weights using ``dimension`` and learning
-        rates ``c1`` and ``cmu``.
-
-        This is a rather intricate method which makes this class
-        useful. The negative weights are scaled to achieve
-        in this order:
-
-        1. zero decay, i.e. ``c1 + cmu * sum w == 0``,
-        2. a learning rate respecting mueff, i.e. ``sum |w|^- / sum |w|^+
-           <= 1 + 2 * self.mueffminus / (self.mueff + 2)``,
-        3. guaranty positive definiteness, assuming sum w^+ = 1 and
-           all negative input vectors used later have at most dimension
-           as squared Mahalanobis norm, by guarantying
-           ``(dimension-1) * cmu * sum |w|^- < 1 - c1 - cmu`` setting
-           ``sum |w|^- <= (1 - c1 -cmu) / dimension / cmu``.
-
-        The latter two conditions do not change the weights with default
-        population size.
-
-        Details:
-
-        - To guaranty 3., the input vectors associated to negative
-          weights must obey ||.||^2 <= dimension in Mahalanobis norm.
-        - The third argument, ``cmu``, usually depends on the
-          (raw) weights, in particular it depends on ``self.mueff``.
-          For this reason the calling syntax
-          ``weights = RecombinationWeights(...).finalize_negative_weights(...)``
-          is not supported.
-
-        """
-        if dimension <= 0:
-            raise ValueError("dimension must be larger than zero, was " +
-                             str(dimension))
-        self._c1 = c1  # for the record
-        self._cmu = cmu
-
-        if cmu > 0:
-            self._negative_weights_set_sum(1 + c1 / cmu)
-            self._negative_weights_limit_sum((1 - c1 - cmu) / cmu /
-                                             dimension)
-        self._negative_weights_limit_sum(1 + 2 * self.mueffminus /
-                                         (self.mueff + 2))
-        self.do_asserts()
-        self.finalized = True
-
-        if self.debug:
-            print("sum w = %.2f (final)" % sum(self))
-
-    def zero_negative_weights(self):
-        """finalize by setting all negative weights to zero"""
-        for k in range(len(self)):
-            self[k] *= 0 if self[k] < 0 else 1
-        self.finalized = True
-        return self
-
-    def _negative_weights_set_sum(self, value):
-        """set sum of negative weights to ``-abs(value)``
-
-        Precondition: last weight must be strictly smaller than zero.
-        """
-        weights = self  # simpler to change to data attribute and nicer to read
-        value = abs(value)  # simplify code, prevent erroneous assertion error
-        assert weights[self.mu] <= 0
-        if not weights[-1] < 0:
-            # breaks if mu == lambda
-            # we could also just return here
-            return
-            for i in range(self.mu, self.lambda_):
-                weights[i] = -value / (self.lambda_ - self.mu)
-        factor = abs(value / sum(weights[self.mu:]))
-        for i in range(self.mu, self.lambda_):
-            weights[i] *= factor
-        assert 1 - value - 1e-5 < sum(weights) < 1 - value + 1e-5
-        if self.debug:
-            print("sum w = %.2f, sum w^- = %.2f" %
-                  (sum(weights), -sum(weights[self.mu:])))
-
-    def _negative_weights_limit_sum(self, value):
-        """lower bound the sum of negative weights to ``-abs(value)``.
-        """
-        weights = self  # simpler to change to data attribute and nicer to read
-        value = abs(value)  # simplify code, prevent erroneous assertion error
-        if sum(weights[self.mu:]) >= -value:  # nothing to limit
-            return  # needed when sum is zero
-        assert weights[-1] < 0 and weights[self.mu] <= 0
-        factor = abs(value / sum(weights[self.mu:]))
-        if factor < 1:
-            for i in range(self.mu, self.lambda_):
-                weights[i] *= factor
-            if self.debug:
-                print("sum w = %.2f (with correction %.2f)" %
-                      (sum(weights), value))
-        assert sum(weights) + 1e-5 >= 1 - value
-
-    def do_asserts(self):
-        """assert consistency.
-
-        Assert:
-
-        - attribute values of ``lambda_, mu, mueff, mueffminus``
-        - value of first and last weight
-        - monotonicity of weights
-        - sum of positive weights to be one
-
-        """
-        weights = self
-        assert 1 >= weights[0] > 0
-        assert weights[-1] <= 0
-        assert len(weights) == self.lambda_
-        assert all(weights[i] >= weights[i+1]
-                        for i in range(len(weights) - 1))  # monotony
-        assert self.mu > 0  # needed for next assert
-        assert weights[self.mu-1] > 0 >= weights[self.mu]
-        assert 0.999 < sum(w for w in weights[:self.mu]) < 1.001
-        assert (self.mueff / 1.001 <
-                sum(weights[:self.mu])**2 / sum(w**2 for w in weights[:self.mu]) <
-                1.001 * self.mueff)
-        assert (self.mueffminus == 0 == sum(weights[self.mu:]) or
-                self.mueffminus / 1.001 <
-                sum(weights[self.mu:])**2 / sum(w**2 for w in weights[self.mu:]) <
-                1.001 * self.mueffminus)
-
-    @property
-    def lambda_(self):
-        """alias for ``len(self)``"""
-        return len(self)
-    @property
-    def mueffminus(self):
-        weights = self
-        sneg = sum(weights[self.mu:])
-        assert (sneg - sum(w for w in weights if w < 0))**2 < 1e-11
-        return (0 if sneg == 0 else
-                sneg**2 / sum(w**2 for w in weights[self.mu:]))
-    @property
-    def positive_weights(self):
-        """all (strictly) positive weights as ``np.array``.
-
-        Useful to implement recombination for the new mean vector.
-        """
-        try:
-            return np.asarray(self[:self.mu])
-        except NameError:
-            return self[:self.mu]
-    @property
-    def asarray(self):
-        """return weights as numpy array"""
-        return np.asarray(self)
-
-=======
->>>>>>> 810c5286
 cma_default_options = {
     # the follow string arguments are evaluated if they do not contain "filename"
     'AdaptSigma': 'True  # or False or any CMAAdaptSigmaBase class e.g. CMAAdaptSigmaTPA, CMAAdaptSigmaCSA',
